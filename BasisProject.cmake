##############################################################################
# @file  BasisProject.cmake
# @brief Meta-data of this BASIS project.
#
# This file defines project meta-data by calling the basis_project() function.
# This meta-data is used by BASIS to setup the project. Moreover, if the
# project is a module of another BASIS project, the dependencies to other
# modules have to be specified here such that the top-level project can analyze
# the inter-module dependencies.
#
# @sa http://www.rad.upenn.edu/sbia/software/basis/standard/modules/
#
# However, not only dependencies to other modules can be specified here,
# but also dependencies on external packages. A more flexible alternative to
# resolve external dependencies is to add the corresponding basis_find_package()
# statements to the Depends.cmake file. This should, however, only be done
# if specifying the dependencies as arguments to the basis_project() function
# cannot be used to resolve the dependencies properly. If you only need to
# make use of additional variables set by the package configuration file
# of the external package or the corresponding Find<Package>.cmake module,
# add the related CMake code to the Settings.cmake file instead.
#
# Example:
# @code
# basis_project (
#   # ------------------------------------------------------------------------
#   # meta-data
#   NAME             MyProject
#   PACKAGE_VENDOR   sbia
#   PROVIDER_NAME    University of Pennsylvania
#   DIVISION_NAME    Section of Biomedical Image Analysis
#   VERSION          1.1.5
#   DESCRIPTION      "This is the description of the project named"
#                    " MyProject which follows BASIS."
#   AUTHOR           "Max Muster"
#   COPYRIGHT        "2012 University of Pennsylvania"
#   LICENSE          "See COPYING file."
#   CONTACT          "SBIA Group <sbia-software at uphs.upenn.edu>"
#   # ------------------------------------------------------------------------
#   # dependencies
#   DEPENDS          NiftiCLib PythonInterp
#   OPTIONAL_DEPENDS MPI
#   TEST_DEPENDS     Perl
# )
# @endcode
#
# Copyright (c) 2011, 2012 University of Pennsylvania, 2013 Andreas Schuh.<br />
# All rights reserved.<br />
# See http://www.rad.upenn.edu/sbia/software/license.html or COPYING file.
#
# Contact: SBIA Group <sbia-software at uphs.upenn.edu>
#
# @ingroup BasisSettings
##############################################################################

# Note: The #<*dependency> patterns are required by the basisproject tool
#       and should be kept on a separate line as last commented argument of
#       the corresponding options of the basis_project() command.

basis_project (
  # --------------------------------------------------------------------------
  # meta-data
<<<<<<< HEAD
  NAME          "BASIS"
  PACKAGE_LOGO  "${CMAKE_CURRENT_SOURCE_DIR}/doc/static/basis_logo.svg"
  VERSION       "0.0.0"
  AUTHORS       "Andreas Schuh"
  DESCRIPTION   "This package implements and supports the development of "
                "software which follows the CMake Build system And Software "
                "Implementation Standard (BASIS)."
  WEBSITE       "http://opensource.andreasschuh.com/cmake-basis"
  COPYRIGHT     "2011, 2012 University of Pennsylvania, 2013 Andreas Schuh"
  LICENSE       "See http://www.rad.upenn.edu/sbia/software/license.html or COPYING file."
  CONTACT       "andreas.schuh.84@gmail.com"
  PROVIDER_LOGO   "${CMAKE_CURRENT_SOURCE_DIR}/doc/static/penn_logo.gif"
  DIVISION_LOGO "${CMAKE_CURRENT_SOURCE_DIR}/doc/static/sbia_logo.png"
=======
  NAME        "BASIS"
  VERSION     "0.0.0"
  AUTHORS     "Andreas Schuh"
  DESCRIPTION "This package implements and supports the development of "
              "software which follows the CMake Build system And Software "
              "Implementation Standard (BASIS)."
  WEBSITE     "http://opensource.andreasschuh.com/cmake-basis"
  COPYRIGHT   "2011, 2012 University of Pennsylvania, 2013 Andreas Schuh"
  LICENSE     "See http://www.rad.upenn.edu/sbia/software/license.html or COPYING file."
  CONTACT     "andreas.schuh.84@gmail.com"
  TEMPLATE    "sbia/1.7"
>>>>>>> 644a048d
  # --------------------------------------------------------------------------
  # dependencies
  DEPENDS
    #<dependency>
  OPTIONAL_DEPENDS
    PythonInterp
    JythonInterp
    Perl
    MATLAB{matlab}
    BASH
    Doxygen
    Sphinx{build}
    ITK # TODO required by basistest-driver, get rid of this dependency
    #<optional-dependency>
  TEST_DEPENDS
    #<test-dependency>
  OPTIONAL_TEST_DEPENDS
    MATLAB{mex}
    MATLAB{mcc}
    #<optional-test-dependency>
)<|MERGE_RESOLUTION|>--- conflicted
+++ resolved
@@ -60,7 +60,6 @@
 basis_project (
   # --------------------------------------------------------------------------
   # meta-data
-<<<<<<< HEAD
   NAME          "BASIS"
   PACKAGE_LOGO  "${CMAKE_CURRENT_SOURCE_DIR}/doc/static/basis_logo.svg"
   VERSION       "0.0.0"
@@ -72,21 +71,9 @@
   COPYRIGHT     "2011, 2012 University of Pennsylvania, 2013 Andreas Schuh"
   LICENSE       "See http://www.rad.upenn.edu/sbia/software/license.html or COPYING file."
   CONTACT       "andreas.schuh.84@gmail.com"
+  TEMPLATE      "sbia/1.7"
   PROVIDER_LOGO   "${CMAKE_CURRENT_SOURCE_DIR}/doc/static/penn_logo.gif"
   DIVISION_LOGO "${CMAKE_CURRENT_SOURCE_DIR}/doc/static/sbia_logo.png"
-=======
-  NAME        "BASIS"
-  VERSION     "0.0.0"
-  AUTHORS     "Andreas Schuh"
-  DESCRIPTION "This package implements and supports the development of "
-              "software which follows the CMake Build system And Software "
-              "Implementation Standard (BASIS)."
-  WEBSITE     "http://opensource.andreasschuh.com/cmake-basis"
-  COPYRIGHT   "2011, 2012 University of Pennsylvania, 2013 Andreas Schuh"
-  LICENSE     "See http://www.rad.upenn.edu/sbia/software/license.html or COPYING file."
-  CONTACT     "andreas.schuh.84@gmail.com"
-  TEMPLATE    "sbia/1.7"
->>>>>>> 644a048d
   # --------------------------------------------------------------------------
   # dependencies
   DEPENDS
