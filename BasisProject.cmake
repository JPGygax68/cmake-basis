--- conflicted
+++ resolved
@@ -51,24 +51,16 @@
 #       the corresponding options of the basis_project() command.
 
 basis_project (
-<<<<<<< HEAD
-  NAME        "BASIS"
-  VERSION     "1.2.2"
-  DESCRIPTION "This package implements and supports the development of "
-              "software which follows the SBIA Build system And Software "
-              "Implementation Standard (BASIS)."
-=======
   NAME
     "BASIS"
   VERSION
-    0.0.0
+    1.2.2
   DESCRIPTION
     "This package implements and supports the development of "
     "software which follows the SBIA Build system And Software "
     "Implementation Standard (BASIS)."
   DEPENDS
     #<dependency>
->>>>>>> 5a52b969
   OPTIONAL_DEPENDS
     PythonInterp
     Perl
