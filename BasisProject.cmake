--- conflicted
+++ resolved
@@ -55,21 +55,11 @@
 #       the corresponding options of the basis_project() command.
 
 basis_project (
-<<<<<<< HEAD
-  NAME
-    "BASIS"
-  VERSION
-    2.0.0rc1
-  DESCRIPTION
-    "This package implements and supports the development of "
-    "software which follows the SBIA Build system And Software "
-    "Implementation Standard (BASIS)."
-=======
   # --------------------------------------------------------------------------
   # meta-data
   NAME        BASIS
   PROVIDER    SBIA
-  VERSION     0.0.0
+  VERSION     2.0.0rc2
   DESCRIPTION "This package implements and supports the development of "
               "software which follows the SBIA Build system And Software "
               "Implementation Standard (BASIS)."
@@ -79,7 +69,6 @@
   CONTACT     "SBIA Group <sbia-software at uphs.upenn.edu>"
   # --------------------------------------------------------------------------
   # dependencies
->>>>>>> 336782aa
   DEPENDS
     #<dependency>
   OPTIONAL_DEPENDS
