##############################################################################
# @file  BasisProject.cmake
# @brief Meta-data of this BASIS project.
#
# This file defines project meta-data by calling the basis_project() function.
# This meta-data is used by BASIS to setup the project. Moreover, if the
# project is a module of another BASIS project, the dependencies to other
# modules have to be specified here such that the top-level project can analyze
# the inter-module dependencies.
#
# @sa http://www.rad.upenn.edu/sbia/software/basis/standard/modules/
#
# However, not only dependencies to other modules can be specified here,
# but also dependencies on external packages. A more flexible alternative to
# resolve external dependencies is to add the corresponding basis_find_package()
# statements to the Depends.cmake file. This should, however, only be done
# if specifying the dependencies as arguments to the basis_project() function
# cannot be used to resolve the dependencies properly. If you only need to
# make use of additional variables set by the package configuration file
# of the external package or the corresponding Find<Package>.cmake module,
# add the related CMake code to the Settings.cmake file instead.
#
# Example:
# @code
# basis_project (
#   # ------------------------------------------------------------------------
#   # meta-data
#   NAME             MyProject
#   PROVIDER         PackageProvider
#   VERSION          1.1.5
#   DESCRIPTION      "This is the description of the project named"
#                    " MyProject which follows BASIS."
#   AUTHOR           "Max Muster"
#   COPYRIGHT        "2012 University of Pennsylvania"
#   LICENSE          "See COPYING file."
#   CONTACT          "SBIA Group <sbia-software at uphs.upenn.edu>"
#   # ------------------------------------------------------------------------
#   # dependencies
#   DEPENDS          NiftiCLib PythonInterp
#   OPTIONAL_DEPENDS MPI
#   TEST_DEPENDS     Perl
# )
# @endcode
#
# Copyright (c) 2011, 2012 University of Pennsylvania. All rights reserved.<br />
# See http://www.rad.upenn.edu/sbia/software/license.html or COPYING file.
#
# Contact: SBIA Group <sbia-software at uphs.upenn.edu>
#
# @ingroup BasisSettings
##############################################################################

# Note: The #<*dependency> patterns are required by the basisproject tool
#       and should be kept on a separate line as last commented argument of
#       the corresponding options of the basis_project() command.

basis_project (
  # --------------------------------------------------------------------------
  # meta-data
  NAME        BASIS
  PROVIDER    SBIA
<<<<<<< HEAD
  VERSION     1.3.1
=======
  VERSION     0.0.0
>>>>>>> 7b3f6dbc
  DESCRIPTION "This package implements and supports the development of "
              "software which follows the SBIA Build system And Software "
              "Implementation Standard (BASIS)."
  AUTHORS     "Andreas Schuh"
  COPYRIGHT   "2011, 2012 University of Pennsylvania"
  LICENSE     "See http://www.rad.upenn.edu/sbia/software/license.html or COPYING file."
  CONTACT     "SBIA Group <sbia-software at uphs.upenn.edu>"
  # --------------------------------------------------------------------------
  # dependencies
  DEPENDS
    #<dependency>
  OPTIONAL_DEPENDS
    PythonInterp
    JythonInterp
    Perl
    MATLAB{matlab}
    BASH
    Doxygen
    Sphinx
    ITK # TODO required by basistest-driver, get rid of this dependency
    #<optional-dependency>
  TEST_DEPENDS
    #<test-dependency>
  OPTIONAL_TEST_DEPENDS
    MATLAB{matlab,mex,mexext}
    #<optional-test-dependency>
)<|MERGE_RESOLUTION|>--- conflicted
+++ resolved
@@ -59,11 +59,7 @@
   # meta-data
   NAME        BASIS
   PROVIDER    SBIA
-<<<<<<< HEAD
-  VERSION     1.3.1
-=======
-  VERSION     0.0.0
->>>>>>> 7b3f6dbc
+  VERSION     2.0.0rc2
   DESCRIPTION "This package implements and supports the development of "
               "software which follows the SBIA Build system And Software "
               "Implementation Standard (BASIS)."
