--- conflicted
+++ resolved
@@ -128,12 +128,8 @@
 endif ()
 
 # ============================================================================
-# utilities
-# ============================================================================
-<<<<<<< HEAD
-# Basis needs its own utilities to be enabled, typically this defaults to FALSE.
-set (BASIS_UTILITIES TRUE)
-=======
+# configure basis/config.h
+# ============================================================================
 
 # system checks
 include (CheckTypeSize)
@@ -181,7 +177,15 @@
   endif ()
 endif ()
 
->>>>>>> ea6ee15f
+configure_file ("include/basis/config.h.in" "${BINARY_INCLUDE_DIR}/basis/config.h")
+
+# ============================================================================
+# utilities
+# ============================================================================
+
+# BASIS needs its own utilities to be enabled
+set (BASIS_UTILITIES TRUE)
+
 # list of enabled utilities
 # in case of other projects defined by BASISConfig.cmake
 set (BASIS_UTILITIES_ENABLED CXX)
@@ -225,6 +229,4 @@
 set (BASIS_PERL_UTILITIES_LIBRARY   "${NS}utilities_perl")
 set (BASIS_BASH_UTILITIES_LIBRARY   "${NS}utilities_bash")
 set (BASIS_TEST_LIBRARY             "${NS}testlib")
-set (BASIS_TEST_MAIN_LIBRARY        "${NS}testmain")
-
-configure_file(include/basis/config.h.in ${BINARY_INCLUDE_DIR}/basis/config.h)
+set (BASIS_TEST_MAIN_LIBRARY        "${NS}testmain")