##############################################################################
# @file  TargetTools.cmake
# @brief Functions and macros to add executable and library targets.
#
# Copyright (c) 2011, 2012 University of Pennsylvania. All rights reserved.<br />
# See http://www.rad.upenn.edu/sbia/software/license.html or COPYING file.
#
# Contact: SBIA Group <sbia-software at uphs.upenn.edu>
#
# @ingroup CMakeTools
##############################################################################

if (__BASIS_TARGETTOOLS_INCLUDED)
  return ()
else ()
  set (__BASIS_TARGETTOOLS_INCLUDED TRUE)
endif ()


## @addtogroup CMakeUtilities
#  @{


# ============================================================================
# properties
# ============================================================================

# ----------------------------------------------------------------------------
## @brief Set properties on a target.
#
# This function replaces CMake's
# <a href="http://www.cmake.org/cmake/help/cmake-2-8-docs.html#command:set_target_properties">
# set_target_properties()</a> command and extends its functionality.
# In particular, it maps the given target names to the corresponding target UIDs.
#
# @note Due to a bug in CMake (http://www.cmake.org/Bug/view.php?id=12303),
#       except of the first property given directly after the @c PROPERTIES keyword,
#       only properties listed in @c BASIS_PROPERTIES_ON_TARGETS can be set.
#
# @param [in] ARGN List of arguments. See
#                  <a href="http://www.cmake.org/cmake/help/cmake-2-8-docs.html#command:set_target_properties">
#                  set_target_properties()</a>.
#
# @returns Sets the specified properties on the given target.
#
# @sa http://www.cmake.org/cmake/help/cmake-2-8-docs.html#command:set_target_properties
#
# @ingroup CMakeAPI
function (basis_set_target_properties)
  # convert target names to UIDs
  set (TARGET_UIDS)
  list (LENGTH ARGN N)
  if (N EQUAL 0)
    message (FATAL_ERROR "basis_set_target_properties(): Missing arguments!")
  endif ()
  list (GET ARGN 0 ARG)
  while (NOT ARG MATCHES "^PROPERTIES$")
    basis_get_target_uid (TARGET_UID "${ARG}")
    list (APPEND TARGET_UIDS "${TARGET_UID}")
    list (REMOVE_AT ARGN 0)
    list (LENGTH ARGN N)
    if (N EQUAL 0)
      break ()
    else ()
      list (GET ARGN 0 ARG)
    endif ()
  endwhile ()
  if (NOT ARG MATCHES "^PROPERTIES$")
    message (FATAL_ERROR "Missing PROPERTIES argument!")
  elseif (NOT TARGET_UIDS)
    message (FATAL_ERROR "No target specified!")
  endif ()
  # remove PROPERTIES keyword
  list (REMOVE_AT ARGN 0)
  math (EXPR N "${N} - 1")
  # set targets properties
  #
  # Note: By iterating over the properties, the empty property values
  #       are correctly passed on to CMake's set_target_properties()
  #       command, while
  #       _set_target_properties(${TARGET_UIDS} PROPERTIES ${ARGN})
  #       (erroneously) discards the empty elements in ARGN.
  if (BASIS_DEBUG)
    message ("** basis_set_target_properties:")
    message ("**   Target(s):  ${TARGET_UIDS}")
    message ("**   Properties: [${ARGN}]")
  endif ()
  while (N GREATER 1)
    list (GET ARGN 0 PROPERTY)
    list (GET ARGN 1 VALUE)
    list (REMOVE_AT ARGN 0 1)
    list (LENGTH ARGN N)
    # The following loop is only required b/c CMake's ARGV and ARGN
    # lists do not support arguments which are themselves lists.
    # Therefore, we need a way to decide when the list of values for a
    # property is terminated. Hence, we only allow known properties
    # to be set, except for the first property where the name follows
    # directly after the PROPERTIES keyword.
    while (N GREATER 0)
      list (GET ARGN 0 ARG)
      if (ARG MATCHES "${BASIS_PROPERTIES_ON_TARGETS_REGEX}")
        break ()
      endif ()
      list (APPEND VALUE "${ARG}")
      list (REMOVE_AT ARGN 0)
      list (LENGTH ARGN N)
    endwhile ()
    if (BASIS_DEBUG)
      message ("**   -> ${PROPERTY} = [${VALUE}]")
    endif ()
    # check property name
    if (PROPERTY MATCHES "^$") # remember: STREQUAL is buggy and evil!
      message (FATAL_ERROR "Empty property name given!")
    endif ()
    # set target property
    _set_target_properties (${TARGET_UIDS} PROPERTIES ${PROPERTY} "${VALUE}")
  endwhile ()
  # make sure that every property had a corresponding value
  if (NOT N EQUAL 0)
    message (FATAL_ERROR "No value given for target property ${ARGN}")
  endif ()
endfunction ()

# ----------------------------------------------------------------------------
## @brief Get value of property set on target.
#
# This function replaces CMake's
# <a href="http://www.cmake.org/cmake/help/cmake-2-8-docs.html#command:set_target_properties">
# get_target_properties()</a> command and extends its functionality.
# In particular, it maps the given @p TARGET_NAME to the corresponding target UID.
#
# @param [out] VAR         Name of output variable.
# @param [in]  TARGET_NAME Name of build target.
# @param [in]  ARGN        Remaining arguments for
#                          <a href="http://www.cmake.org/cmake/help/cmake-2-8-docs.html#command:get_target_properties">
#                          get_target_properties()</a>.
#
# @returns Sets @p VAR to the value of the requested property.
#
# @sa http://www.cmake.org/cmake/help/cmake-2-8-docs.html#command:get_target_property
#
# @ingroup CMakeAPI
function (basis_get_target_property VAR TARGET_NAME)
  basis_get_target_uid (TARGET_UID "${TARGET_NAME}")
  get_target_property (VALUE "${TARGET_UID}" ${ARGN})
  set (${VAR} "${VALUE}" PARENT_SCOPE)
endfunction ()

# ============================================================================
# definitions
# ============================================================================

# ----------------------------------------------------------------------------
## @brief Add compile definitions.
#
# This function replaces CMake's
# <a href="http://www.cmake.org/cmake/help/cmake-2-8-docs.html#command:add_definitions">
# add_definitions()</a> command.
#
# @param [in] ARGN List of arguments for
#                  <a href="http://www.cmake.org/cmake/help/cmake-2-8-docs.html#command:add_definitions">
#                  add_definitions()</a>.
#
# @returns Adds the given definitions.
#
# @sa http://www.cmake.org/cmake/help/cmake-2-8-docs.html#command:add_definitions
#
# @ingroup CMakeAPI
function (basis_add_definitions)
  add_definitions (${ARGN})
endfunction ()

# ----------------------------------------------------------------------------
## @brief Remove previously added compile definitions.
#
# This function replaces CMake's
# <a href="http://www.cmake.org/cmake/help/cmake-2-8-docs.html#command:remove_definitions">
# remove_definitions()</a> command.
#
# @param [in] ARGN List of arguments for
#                  <a href="http://www.cmake.org/cmake/help/cmake-2-8-docs.html#command:remove_definitions">
#                  remove_definitions()</a>.
#
# @returns Removes the specified definitions.
#
# @sa http://www.cmake.org/cmake/help/cmake-2-8-docs.html#command:remove_definition
#
# @ingroup CMakeAPI
function (basis_remove_definitions)
  remove_definitions (${ARGN})
endfunction ()

# ============================================================================
# directories
# ============================================================================

# ----------------------------------------------------------------------------
## @brief Add directories to search path for include files.
#
# Overwrites CMake's
# <a href="http://www.cmake.org/cmake/help/cmake-2-8-docs.html#command:include_directories">
# include_directories()</a> command. This is required because the
# basis_include_directories() function is not used by other projects in their
# package use files. Therefore, this macro is an alias for
# basis_include_directories().
#
# @param [in] ARGN List of arguments for basis_include_directories().
#
# @returns Adds the given paths to the search path for include files.
#
# @sa http://www.cmake.org/cmake/help/cmake-2-8-docs.html#command:include_directories
macro (include_directories)
  basis_include_directories (${ARGN})
endmacro ()

# ----------------------------------------------------------------------------
## @brief Add directories to search path for include files.
#
# This function replaces CMake's
# <a href="http://www.cmake.org/cmake/help/cmake-2-8-docs.html#command:include_directories">
# include_directories()</a> command. Besides invoking CMake's internal command
# with the given arguments, it updates the @c PROJECT_INCLUDE_DIRECTORIES
# property on the current project (see basis_set_project_property()). This list
# contains a list of all include directories used by a project, regardless of
# the directory in which the basis_include_directories() function was used.
#
# @param ARGN List of arguments for
#             <a href="http://www.cmake.org/cmake/help/cmake-2-8-docs.html#command:include_directories">
#             include_directories()</a> command.
#
# @returns Nothing.
#
# @sa http://www.cmake.org/cmake/help/cmake-2-8-docs.html#command:include_directories
#
# @ingroup CMakeAPI
function (basis_include_directories)
  # CMake's include_directories ()
  _include_directories (${ARGN})

  # parse arguments
  CMAKE_PARSE_ARGUMENTS (ARGN "AFTER;BEFORE;SYSTEM" "" "" ${ARGN})

  # make relative paths absolute
  set (DIRS)
  foreach (P IN LISTS ARGN_UNPARSED_ARGUMENTS)
    get_filename_component (P "${P}" ABSOLUTE)
    list (APPEND DIRS "${P}")
  endforeach ()

  if (NOT DIRS)
    message (WARNING "basis_include_directories(): No directories given to add!")
  endif ()

  # append directories to "global" list of include directories
  basis_get_project_property (INCLUDE_DIRS PROPERTY PROJECT_INCLUDE_DIRS)
  if (BEFORE)
    list (INSERT INCLUDE_DIRS 0 ${DIRS})
  else ()
    list (APPEND INCLUDE_DIRS ${DIRS})
  endif ()
  if (INCLUDE_DIRS)
    list (REMOVE_DUPLICATES INCLUDE_DIRS)
  endif ()
  if (BASIS_DEBUG)
    message ("** basis_include_directories():")
    if (BEFORE)
      message ("**    Add before:  ${DIRS}")
    else ()
      message ("**    Add after:   ${DIRS}")
    endif ()
    if (BASIS_VERBOSE)
      message ("**    Directories: ${INCLUDE_DIRS}")
    endif ()
  endif ()
  basis_set_project_property (PROPERTY PROJECT_INCLUDE_DIRS ${INCLUDE_DIRS})
endfunction ()

# ----------------------------------------------------------------------------
## @brief Add directories to search path for libraries.
#
# Overwrites CMake's
# <a href="http://www.cmake.org/cmake/help/cmake-2-8-docs.html#command:link_directories">
# link_directories()</a> command. This is required because the
# basis_link_directories() function is not used by other projects in their
# package use files. Therefore, this macro is an alias for
# basis_link_directories().
#
# @param [in] ARGN List of arguments for basis_link_directories().
#
# @returns Adds the given paths to the search path for libraries.
#
# @sa http://www.cmake.org/cmake/help/cmake-2-8-docs.html#command:link_directories
macro (link_directories)
  basis_link_directories (${ARGN})
endmacro ()

# ----------------------------------------------------------------------------
## @brief Add directories to search path for libraries.
#
# This function replaces CMake's
# <a href="http://www.cmake.org/cmake/help/cmake-2-8-docs.html#command:link_directories">
# link_directories()</a> command. Even though this function yet only invokes
# CMake's internal command, it should be used in BASIS projects to enable the
# extension of this command's functionality as part of BASIS if required.
#
# @param [in] ARGN List of arguments for
#                  <a href="http://www.cmake.org/cmake/help/cmake-2-8-docs.html#command:link_directories">
#                  link_directories()</a>.
#
# @returns Adds the given paths to the search path for libraries.
#
# @sa http://www.cmake.org/cmake/help/cmake-2-8-docs.html#command:link_directories
#
# @ingroup CMakeAPI
function (basis_link_directories)
  # CMake's link_directories() command
  _link_directories (${ARGN})
endfunction ()

# ============================================================================
# dependencies
# ============================================================================

# ----------------------------------------------------------------------------
## @brief Add dependencies to build target.
#
# This function replaces CMake's
# <a href="http://www.cmake.org/cmake/help/cmake-2-8-docs.html#command:add_dependencies">
# add_dependencies()</a> command and extends its functionality.
# In particular, it maps the given target names to the corresponding target UIDs.
#
# @param [in] ARGN Arguments for
#                  <a href="http://www.cmake.org/cmake/help/cmake-2-8-docs.html#command:add_dependencies">
#                  add_dependencies()</a>.
#
# @returns Adds the given dependencies of the specified build target.
#
# @sa http://www.cmake.org/cmake/help/cmake-2-8-docs.html#command:add_dependencies
#
# @ingroup CMakeAPI
function (basis_add_dependencies)
  set (ARGS)
  foreach (ARG ${ARGN})
    basis_get_target_uid (UID "${ARG}")
    if (TARGET "${UID}")
      list (APPEND ARGS "${UID}")
    else ()
      list (APPEND ARGS "${ARG}")
    endif ()
  endforeach ()
  add_dependencies (${ARGS})
endfunction ()

# ----------------------------------------------------------------------------
## @brief Add link dependencies to build target.
#
# This function replaces CMake's
# <a href="http://www.cmake.org/cmake/help/cmake-2-8-docs.html#command:target_link_libraries">
# target_link_libraries()</a> command.
#
# The main reason for replacing this function is to treat libraries such as
# MEX-files which are supposed to be compiled into a MATLAB executable added
# by basis_add_executable() special. In this case, these libraries are added
# to the LINK_DEPENDS property of the given MATLAB Compiler target.
#
# Another reason is the mapping of build target names to fully-qualified
# build target names as used by BASIS (see basis_get_target_uid()).
#
# Example:
# @code
# basis_add_library (MyMEXFunc MEX myfunc.c)
# basis_add_executable (MyMATLABApp main.m)
# basis_target_link_libraries (MyMATLABApp MyMEXFunc OtherMEXFunc.mexa64)
# @endcode
#
# @param [in] TARGET_NAME Name of the target.
# @param [in] ARGN        Link libraries.
#
# @returns Adds link dependencies to the specified build target.
#          For custom targets, the given libraries are added to the
#          @c DEPENDS property of these target, in particular.
#
# @sa http://www.cmake.org/cmake/help/cmake-2-8-docs.html#command:target_link_libraries
#
# @ingroup CMakeAPI
function (basis_target_link_libraries TARGET_NAME)
  basis_get_target_uid (TARGET_UID "${TARGET_NAME}")

  if (NOT TARGET "${TARGET_UID}")
    message (FATAL_ERROR "basis_target_link_libraries(): Unknown target ${TARGET_UID}.")
  endif ()

  # get type of named target
  get_target_property (BASIS_TYPE ${TARGET_UID} "BASIS_TYPE")

  # substitute non-fully qualified target names
  set (ARGS)
  foreach (ARG ${ARGN})
    basis_get_target_uid (UID "${ARG}")
    if (TARGET "${UID}")
      list (APPEND ARGS "${UID}")
    else ()
      list (APPEND ARGS "${ARG}")
    endif ()
  endforeach ()

  # MATLAB Compiler or MEX target
  if (BASIS_TYPE MATCHES "MCC|MEX")
    get_target_property (DEPENDS ${TARGET_UID} "LINK_DEPENDS")

    if (NOT DEPENDS)
      set (DEPENDS)
    endif ()
    list (APPEND DEPENDS ${ARGS})
 
    # pull implicit dependencies (e.g., ITK uses this)
    # note that MCC does itself a dependency check
    if (NOT BASIS_TYPE MATCHES "MCC")
      set (DEPENDENCY_ADDED 1)
      while (DEPENDENCY_ADDED)
        set (DEPENDENCY_ADDED 0)
        foreach (LIB ${DEPENDS})
          foreach (LIB_DEPEND ${${LIB}_LIB_DEPENDS})
            if (NOT LIB_DEPEND MATCHES "^general$")
              string (REGEX REPLACE "^-l" "" LIB_DEPEND "${LIB_DEPEND}")
              list (FIND DEPENDS ${LIB_DEPEND} IDX)
              if (IDX EQUAL -1)
                list (APPEND DEPENDS ${LIB_DEPEND})
                set (DEPENDENCY_ADDED 1)
              endif ()
            endif ()
          endforeach ()
        endforeach ()
      endwhile ()
    endif ()

    _set_target_properties (${TARGET_UID} PROPERTIES LINK_DEPENDS "${DEPENDS}")
  # other
  else ()
    target_link_libraries (${TARGET_UID} ${ARGS})
  endif ()
endfunction ()

# ============================================================================
# add targets
# ============================================================================

# ----------------------------------------------------------------------------
## @brief Add executable target.
#
# This is the main function to add an executable target to the build system,
# where an executable can be a binary file or a script written in a scripting
# language. In general we refer to any output file which is part of the software
# (i.e., excluding configuration files) and which can be executed
# (e.g., a binary file in the ELF format) or interpreted (e.g., a BASH script)
# directly, as executable file. Natively, CMake supports only executables build
# from C/C++ source code files. This function extends CMake's capabilities
# by adding custom build commands for non-natively supported programming
# languages and further standardizes the build of executable targets.
# For example, by default, it is not necessary to specify installation rules
# separately as these are added by this function already (see below).
#
# @par Programming languages
# Besides adding usual executable targets build by the set <tt>C/CXX</tt>
# language compiler, this function inspects the list of source files given and
# detects whether this list contains sources which need to be build using a
# different compiler. In particular, it supports the following languages:
# @n
# <table border="0">
#   <tr>
#     @tp @b CXX @endtp
#     <td>The default behavior, adding an executable target build from C/C++
#         source code. The target is added via CMake's add_executable() command.</td>
#   </tr>
#   <tr>
#     @tp <b>PYTHON</b>|<b>PERL</b>|<b>BASH</b> @endtp
#     <td>Executables written in one of the named scripting languages are built by
#         configuring and/or copying the script files to the build tree and
#         installation tree, respectively. During the build step, certain strings
#         of the form \@VARIABLE\@ are substituted by the values set during the
#         configure step. How these CMake variables are set is specified by a
#         so-called script configuration file, which itself is a CMake script.</td>
#   </tr>
#   <tr>
#     @tp @b MATLAB @endtp
#     <td>Standalone application build from MATLAB sources using the
#         MATLAB Compiler (mcc). This language option is used when the list
#         of source files contains one or more *.m files. A custom target is
#         added which depends on custom command(s) that build the executable.</td>
#         @n@n
#         Attention: The *.m file with the entry point/main function of the
#                    executable has to be given before any other *.m file.
#   </tr>
# </table>
#
# @par Helper functions
# If the programming language of the input source files is not specified
# explicitly by providing the @p LANGUAGE argument, the extensions of the
# source files are inspected using basis_get_source_language(). Once the
# programming language is known, this function invokes the proper subcommand.
# In particular, it calls basis_add_executable_target() for C++ sources (.cxx),
# basis_add_mcc_target() for MATLAB scripts (.m), and basis_add_script() for all
# other source files.
#
# @note DO NOT use the mentioned subcommands directly. Always use
#       basis_add_library() to add a library target to your project. Only refer
#       to the documentation of the subcommands to learn about the available
#       options of the particular subcommand.
#
# @par Output directories
# The built executable file is output to the @c BINARY_RUNTIME_DIR or
# @c BINARY_LIBEXEC_DIR if the @p LIBEXEC option is given.
# If this function is used within the @c PROJECT_TESTING_DIR, however,
# the built executable is output to the @c TESTING_RUNTIME_DIR or
# @c TESTING_LIBEXEC_DIR instead.
#
# @par Installation
# An install command for the added executable target is added by this function
# as well. The executable will be installed as part of the component @p COMPONENT
# in the directory @c INSTALL_RUNTIME_DIR or @c INSTALL_LIBEXEC_DIR if the option
# @p LIBEXEC is given. Executable targets are exported such that they can be
# imported by other CMake-aware projects by including the CMake configuration file
# of this package (&lt;Package&gt;Config.cmake file). No installation rules are
# added, however, if this function is used within the @c PROJECT_TESTING_DIR.
# Test executables are further only exported as part of the build tree.
#
# @note If this function is used within the @c PROJECT_TESTING_DIR, the built
#       executable is output to the @c TESTING_RUNTIME_DIR or
#       @c TESTING_LIBEXEC_DIR instead. Moreover, no installation rules are added.
#       Test executables are further only exported as part of the build tree.
#
# @param [in] TARGET_NAME Name of the target. If a source file is given
#                         as first argument, the build target name is derived
#                         from the name of this source file.
# @param [in] ARGN        This argument list is parsed and the following
#                         arguments are extracted, all other arguments are passed
#                         on to add_executable() or the respective custom
#                         commands used to build the executable.
# @par
# <table border="0">
#   <tr>
#     @tp @b COMPONENT name @endtp
#     <td>Name of the component. Default: @c BASIS_RUNTIME_COMPONENT.</td>
#   </tr>
#   <tr>
#     @tp @b DESTINATION dir @endtp
#     <td>Installation directory relative to @c INSTALL_PREFIX.
#         If "none" (the case is ignored) is given as argument,
#         no installation rules are added for this executable target.
#         Default: @c INSTALL_RUNTIME_DIR or @c INSTALL_LIBEXEC_DIR
#                  (if @p LIBEXEC is given).</td>
#   </tr>
#   <tr>
#     @tp @b LANGUAGE lang @endtp
#     <td>Source code language. By default determined from the extensions of
#         the given source files.</td>
#   </tr>
#   <tr>
#     @tp @b LIBEXEC @endtp
#     <td>Specifies that the built executable is an auxiliary executable
#         which is only called by other executables.</td>
#   </tr>
#   <tr>
#     @tp @b NO_BASIS_UTILITIES @endtp
#     <td>Do not add the BASIS C++ utilities as link dependency.</td>
#   </tr>
#   <tr>
#     @tp @b NO_EXPORT @endtp
#     <td>Do not export the target.</td>
#   </tr>
#   <tr>
#     @tp @b WITH_PATH , @b WITH_EXT @endtp
#     <td>See documentation of basis_add_script().</td>
#   </tr>
#   <tr>
#     @tp @b CONFIG , @b CONFIG_FILE @endtp
#     <td>See documentation of basis_add_script().</td>
#   </tr>
# </table>
#
# @returns Adds an executable build target. In case of an executable which is
#          not build from C++ source files, the function basis_add_custom_finalize()
#          has to be invoked to finalize the addition of the custom build target.
#          This is done automatically by the basis_project_impl() macro.
#
# @sa basis_add_executable_target()
# @sa basis_add_script()
# @sa basis_add_mcc_target()
#
# @ingroup CMakeAPI
function (basis_add_executable TARGET_NAME)
  # --------------------------------------------------------------------------
  # determine language
  CMAKE_PARSE_ARGUMENTS (
    ARGN
      "TEST" # discard deprecated TEST option
      "LANGUAGE"
      ""
    ${ARGN}
  )

  if (NOT ARGN_LANGUAGE)

    CMAKE_PARSE_ARGUMENTS (
      TMP
      "LIBEXEC;MODULE;WITH_PATH;WITH_EXT;NO_BASIS_UTILITIES;NO_EXPORT"
      "BINARY_DIRECTORY;DESTINATION;COMPONENT;CONFIG;CONFIG_FILE"
      ""
      ${ARGN_UNPARSED_ARGUMENTS}
    )

    if (NOT TMP_UNPARSED_ARGUMENTS)
      set (TMP_UNPARSED_ARGUMENTS "${TARGET_NAME}")
    endif ()

    basis_get_source_language (ARGN_LANGUAGE "${TMP_UNPARSED_ARGUMENTS}")
    if (ARGN_LANGUAGE MATCHES "AMBIGUOUS|UNKNOWN")
      message ("basis_add_executable(${TARGET_NAME}): Given source code files: ${TMP_UNPARSED_ARGUMENTS}")
      if (ARGN_LANGUAGE MATCHES "AMBIGUOUS")
        message (FATAL_ERROR "basis_add_executable(${TARGET_NAME}): Ambiguous source code files! Try to set LANGUAGE manually and make sure that no unknown option was given.")
      elseif (ARGN_LANGUAGE MATCHES "UNKNOWN")
        message (FATAL_ERROR "basis_add_executable(${TARGET_NAME}): Unknown source code language! Try to set LANGUAGE manually and make sure that no unknown option was given.")
      endif ()
    endif ()
  endif ()
  string (TOUPPER "${ARGN_LANGUAGE}" ARGN_LANGUAGE)

  # --------------------------------------------------------------------------
  # C++
  if (ARGN_LANGUAGE MATCHES "CXX")

    basis_add_executable_target (${TARGET_NAME} ${ARGN_UNPARSED_ARGUMENTS})

  # --------------------------------------------------------------------------
  # MATLAB
  elseif (ARGN_LANGUAGE MATCHES "MATLAB")

    basis_add_mcc_target (${TARGET_NAME} ${ARGN_UNPARSED_ARGUMENTS} TYPE EXECUTABLE)

  # --------------------------------------------------------------------------
  # scripting language
  else ()
    CMAKE_PARSE_ARGUMENTS (ARGN "MODULE" "" "" ${ARGN_UNPARSED_ARGUMENTS})
    if (ARGN_MODULE)
      message (FATAL_ERROR "basis_add_executable(${TARGET_UID}): A MODULE cannot be an executable! Use basis_add_library() instead.")
    endif ()
    basis_add_script (${TARGET_NAME} ${ARGN_UNPARSED_ARGUMENTS})
  endif ()
endfunction ()

# ----------------------------------------------------------------------------
## @brief Add library target.
#
# This is the main function to add a library target to the build system, where
# a library can be a binary archive, shared library, a MEX-file or a module
# written in a scripting language. In general we refer to any output file which
# is part of the software (i.e., excluding configuration files), but cannot be
# executed (e.g., a binary file in the ELF format) or interpreted
# (e.g., a BASH script) directly, as library file. Natively, CMake supports only
# libraries build from C/C++ source code files. This function extends CMake's
# capabilities by adding custom build commands for non-natively supported
# programming languages and further standardizes the build of library targets.
# For example, by default, it is not necessary to specify installation rules
# separately as these are added by this function already (see below).
#
# @par Programming languages
# Besides adding usual library targets built from C/C++ source code files,
# this function can also add custom build targets for libraries implemented
# in other programming languages. It therefore tries to detect the programming
# language of the given source code files and delegates the addition of the
# build target to the proper helper functions. It in particular supports the
# following languages:
# @n
# <table border="0">
#   <tr>
#     @tp @b CXX @endtp
#     <td>Source files written in C/C++ are by default built into either
#         @p STATIC, @p SHARED, or @p MODULE libraries. If the @p MEX option
#         is given, however, a MEX-file (a shared library) is build using
#         the MEX script instead of using the default C++ compiler directly.</td>
#   </tr>
#   <tr>
#     @tp <b>PYTHON</b>|<b>PERL</b>|<b>BASH</b> @endtp
#     <td>Modules written in one of the named scripting languages are built similar
#         to executable scripts except that the file name extension is preserved
#         and no executable file permission is set on Unix. These modules are
#         intended for import/inclusion in other modules or executables written
#         in the particular scripting language only.</td>
#   </tr>
#   <tr>
#     @tp @b MATLAB @endtp
#     <td>Shared libraries built from MATLAB sources using the MATLAB Compiler (mcc).
#         This language option is used when the list of source files contains one or
#         more *.m files. A custom target is added which depends on custom command(s)
#         that build the library.</td>
#   </tr>
# </table>
#
# @par Helper functions
# If the programming language of the input source files is not specified
# explicitly by providing the @p LANGUAGE argument, the extensions of the
# source files are inspected using basis_get_source_language(). Once the
# programming language is known, this function invokes the proper subcommand.
# In particular, it calls basis_add_library_target() for C++ sources (.cxx)
# if the target is not a MEX-file target, basis_add_mex_target() for C++ sources
# if the @p MEX option is given, basis_add_mcc_target() for MATLAB scripts (.m),
# and basis_add_script() for all other source files.
#
# @note DO NOT use the mentioned subcommands directly. Always use
#       basis_add_library() to add a library target to your project. Only refer
#       to the documentation of the subcommands to learn about the available
#       options of the particular subcommand.
#
# @par Output directories
# The built libraries are output to the @c BINARY_RUNTIME_DIR, @c BINARY_LIBRARY_DIR,
# and/or @c BINARY_ARCHIVE_DIR. Python modules are output to subdirectories in
# the @c BINARY_PYTHON_LIBRARY_DIR. Perl modules are output to subdirectories in
# the @c BINARY_PERL_LIBRARY_DIR. If this command is used within the
# @c PROJECT_TESTING_DIR, however, the files are output to the
# @c TESTING_RUNTIME_DIR, @c TESTING_LIBRARY_DIR, @c TESTING_ARCHIVE_DIR,
# @c TESTING_PYTHON_LIBRARY_DIR, or @c TESTING_PERL_LIBRARY_DIR instead.
#
# @par Installation
# An install command for the added library target is added by this function
# as well. Runtime libraries are installed as part of the @p RUNTIME_COMPONENT
# to the @p RUNTIME_DESTINATION. Library components are installed as part of
# the @p LIBRARY_COMPONENT to the @p LIBRARY_DESTINATION. Library targets are
# exported such that they can be imported by other CMake-aware projects by
# including the CMake configuration file of this package
# (&lt;Package&gt;Config.cmake file). If this function is used within the
# @c PROJECT_TESTING_DIR, however, no installation rules are added.
# Test library targets are further only exported as part of the build tree.
#
# @par Example
# @code
# basis_add_library (MyLib1 STATIC mylib.cxx)
# basis_add_library (MyLib2 STATIC mylib.cxx COMPONENT dev)
#
# basis_add_library (
#   MyLib3 SHARED mylib.cxx
#   RUNTIME_COMPONENT bin
#   LIBRARY_COMPONENT dev
# )
#
# basis_add_library (MyMex MEX mymex.cxx)
# basis_add_library (PythonModule MyModule.py.in)
# basis_add_library (ShellModule MODULE MyModule.sh.in)
# @endcode
#
# @param [in] TARGET_NAME Name of the target. If a source file is given
#                         as first argument, the build target name is derived
#                         from the name of this source file.
# @param [in] ARGN        This argument list is parsed and the following
#                         arguments are extracted:
# @par
# <table border="0">
#   <tr>
#     @tp @b LANGUAGE lang @endtp
#     <td>Source code language. By default determined from the extensions of
#         the given source code files.</td>
#   </tr>
#   <tr>
#     @tp <b>STATIC</b>|<b>SHARED</b>|<b>MODULE</b>|<b>MEX</b> @endtp
#     <td>Type of the library.</td>
#   </tr>
#   <tr>
#     @tp @b COMPONENT name @endtp
#     <td>Name of the component. Default: @c BASIS_LIBRARY_COMPONENT.</td>
#   </tr>
#   <tr>
#     @tp @b RUNTIME_COMPONENT name @endtp
#     <td>Name of runtime component. Default: @c COMPONENT if specified or
#         @c BASIS_RUNTIME_COMPONENT, otherwise.</td>
#   </tr>
#   <tr>
#     @tp @b LIBRARY_COMPONENT name @endtp
#     <td>Name of library component. Default: @c COMPONENT if specified or
#         @c BASIS_LIBRARY_COMPONENT, otherwise.</td>
#   </tr>
#   <tr>
#     @tp @b NO_EXPORT @endtp
#     <td>Do not export build target.</td>
#   </tr>
# </table>
#
# @returns Adds a library build target. In case of a library not written in C++
#          or MEX-file targets, basis_add_custom_finalize() has to be invoked
#          to finalize the addition of the build target(s). This is done
#          automatically by the basis_project_impl() macro.
#
# @sa basis_add_library_target()
# @sa basis_add_script()
# @sa basis_add_mex_target()
# @sa basis_add_mcc_target()
#
# @ingroup CMakeAPI
function (basis_add_library TARGET_NAME)
  # --------------------------------------------------------------------------
  # determine language
  CMAKE_PARSE_ARGUMENTS (
    ARGN
      "TEST" # discard deprecated TEST option
      "LANGUAGE"
      ""
    ${ARGN}
  )

  if (NOT ARGN_LANGUAGE)

    CMAKE_PARSE_ARGUMENTS (
      TMP
      "STATIC;SHARED;MODULE;MEX;WITH_PATH;NO_EXPORT"
      "BINARY_DIRECTORY;DESTINATION;RUNTIME_DESTINATION;LIBRARY_DESTINATION;COMPONENT;RUNTIME_COMPONENT;LIBRARY_COMPONENT;CONFIG;CONFIG_SCRIPT;MFILE"
      ""
      ${ARGN_UNPARSED_ARGUMENTS}
    )

    if (NOT TMP_UNPARSED_ARGUMENTS)
      set (TMP_UNPARSED_ARGUMENTS "${TARGET_NAME}")
    endif ()

    basis_get_source_language (ARGN_LANGUAGE "${TMP_UNPARSED_ARGUMENTS}")
    if (ARGN_LANGUAGE MATCHES "AMBIGUOUS|UNKNOWN")
      message ("basis_add_library(${TARGET_NAME}): Given source code files: ${TMP_UNPARSED_ARGUMENTS}")
      if (ARGN_LANGUAGE MATCHES "AMBIGUOUS")
        message (FATAL_ERROR "basis_add_library(${TARGET_NAME}): Ambiguous source code files! Try to set LANGUAGE manually and make sure that no unknown option was given.")
      elseif (ARGN_LANGUAGE MATCHES "UNKNOWN")
        message (FATAL_ERROR "basis_add_library(${TARGET_NAME}): Unknown source code language! Try to set LANGUAGE manually and make sure that no unknown option was given.")
      endif ()
    endif ()
  endif ()
  string (TOUPPER "${ARGN_LANGUAGE}" ARGN_LANGUAGE)

  # --------------------------------------------------------------------------
  # C++
  if (ARGN_LANGUAGE MATCHES "CXX")

    CMAKE_PARSE_ARGUMENTS (
      ARGN
      "MEX"
      ""
      ""
      ${ARGN_UNPARSED_ARGUMENTS}
    )

    # MEX-file
    if (ARGN_MEX)

      CMAKE_PARSE_ARGUMENTS (
        ARGN
        ""
        "DESTINATION;RUNTIME_DESTINATION;LIBRARY_DESTINATION;COMPONENT;RUNTIME_COMPONENT;LIBRARY_COMPONENT"
        ""
        ${ARGN_UNPARSED_ARGUMENTS}
      )

      set (OPTS)
      if (ARGN_CXX_DESTINATION)
        list (APPEND OPTS "DESTINATION" "${ARGN_DESTINATION}")
      elseif (ARGN_RUNTIME_DESTINATION)
        list (APPEND OPTS "DESTINATION" "${ARGN_RUNTIME_DESTINATION}")
      endif ()
      if (ARGN_COMPONENT)
        list (APPEND OPTS "COMPONENT" "${ARGN_COMPONENT}")
      elseif (ARGN_RUNTIME_COMPONENT)
        list (APPEND OPTS "COMPONENT" "${ARGN_RUNTIME_COMPONENT}")
      endif ()

      basis_add_mex_target (${TARGET_NAME} ${ARGN_UNPARSED_ARGUMENTS} ${OPTS})

    # library
    else ()

      basis_add_library_target (${TARGET_NAME} ${ARGN_UNPARSED_ARGUMENTS})

    endif ()

  # --------------------------------------------------------------------------
  # MATLAB
  elseif (ARGN_LANGUAGE MATCHES "MATLAB")

    CMAKE_PARSE_ARGUMENTS (
      ARGN
      "STATIC;SHARED;MODULE;MEX"
      ""
      ""
      ${ARGN_UNPARSED_ARGUMENTS}
    )

    if (ARGN_STATIC OR ARGN_MODULE OR ARGN_MEX)
      message (FATAL_ERROR "basis_add_library(${TARGET_UID}): Invalid library type! Only shared libraries can be built by the MATLAB Compiler.")
    endif ()

    basis_add_mcc_target (${TARGET_NAME} ${ARGN_UNPARSED_ARGUMENTS} TYPE LIBRARY)

  # --------------------------------------------------------------------------
  # scripting language
  else ()

    CMAKE_PARSE_ARGUMENTS (
      ARGN
      "STATIC;SHARED;MODULE;MEX"
      ""
      ""
      ${ARGN_UNPARSED_ARGUMENTS}
    )

    if (ARGN_STATIC OR ARGN_SHARED OR ARGN_MEX)
      message (FATAL_ERROR "basis_add_library(${TARGET_UID}): Invalid library type! Only modules can be built from scripts.")
    endif ()

    basis_add_script (${TARGET_NAME} ${ARGN_UNPARSED_ARGUMENTS} MODULE)
  endif ()
endfunction ()

# ============================================================================
# internal helpers
# ============================================================================

# ----------------------------------------------------------------------------
## @brief Add executable target.
#
# This BASIS function overwrites CMake's
# <a href="http://www.cmake.org/cmake/help/cmake-2-8-docs.html#command:add_executable">
# add_executable()</a> command in order to store information of imported targets
# which is in particular used to generate the source code of the ExecutableTargetInfo
# modules which are part of the BASIS utilities.
#
# @note Use basis_add_executable() instead where possible!
#
# @param [in] TARGET Name of the target.
# @param [in] ARGN   Further arguments of CMake's add_executable().
#
# @sa http://www.cmake.org/cmake/help/cmake-2-8-docs.html#command:add_executable
function (add_executable TARGET)
  if (ARGC EQUAL 2 AND ARGV1 MATCHES "^IMPORTED$")
    _add_executable (${TARGET} IMPORTED)
    basis_add_imported_target ("${TARGET}" EXECUTABLE)
  else ()
    _add_executable (${TARGET} ${ARGN})
    basis_set_project_property (APPEND PROPERTY TARGETS "${TARGET}")
  endif ()
endfunction ()

# ----------------------------------------------------------------------------
## @brief Add library target.
#
# This BASIS function overwrites CMake's
# <a href="http://www.cmake.org/cmake/help/cmake-2-8-docs.html#command:add_library">
# add_library()</a> command in order to store information of imported targets.
#
# @note Use basis_add_library() instead where possible!
#
# @param [in] TARGET Name of the target.
# @param [in] ARGN   Further arguments of CMake's add_library().
#
# @sa http://www.cmake.org/cmake/help/cmake-2-8-docs.html#command:add_library
function (add_library TARGET)
  if (ARGC EQUAL 3 AND ARGV2 MATCHES "^IMPORTED$")
    _add_library (${TARGET} "${ARGV1}" IMPORTED)
    basis_add_imported_target ("${TARGET}" "${ARGV1}")
  else ()
    _add_library (${TARGET} ${ARGN})
    basis_set_project_property (APPEND PROPERTY TARGETS "${TARGET}")
  endif ()
endfunction ()

# ----------------------------------------------------------------------------
## @brief Adds an executable target built from C++ source code.
#
# This function adds an executable target for the build of an executable from
# C++ source code files. Refer to the documentation of basis_add_executable()
# for a description of general options for adding an executable target.
#
# By default, the BASIS C++ utilities library is added as link dependency of
# the executable target. If none of the BASIS C++ utilities are used by the
# executable, the option NO_BASIS_UTILITIES can be given. To enable this option
# by default, set the variable @c BASIS_NO_BASIS_UTILITIES to TRUE before the
# basis_add_executable() commands, i.e., best in the Settings.cmake file located
# in the @c PROJECT_CONFIG_DIR. Note, however, that the utilities library is a
# static library and thus the linker would simply not include any of the BASIS
# utilities object code in the final binary executable file if not used.
#
# @note This function should not be used directly. Instead, it is called
#       by basis_add_executable() if the (detected) programming language
#       of the given source code files is @c CXX (i.e., C/C++).
#
# @param [in] TARGET_NAME Name of the target. If a source file is given
#                         as first argument, the build target name is derived
#                         from the name of this source file.
# @param [in] ARGN        This argument list is parsed and the following
#                         arguments are extracted, all other arguments are
#                         considered to be source code files and simply passed
#                         on to CMake's add_executable() command.
# @par
# <table border="0">
#   <tr>
#     @tp @b DESTINATION dir @endtp
#     <td>Installation directory relative to @c INSTALL_PREFIX.
#         If "none" (the case is ignored) is given as argument,
#         no installation rules are added for this executable target.
#         Default: @c INSTALL_RUNTIME_DIR or @c INSTALL_LIBEXEC_DIR
#                  (if @p LIBEXEC is given).</td>
#   </tr>
#   <tr>
#     @tp @b COMPONENT name @endtp
#     <td>Name of the component. Default: @c BASIS_RUNTIME_COMPONENT.</td>
#   </tr>
#   <tr>
#     @tp @b LIBEXEC @endtp
#     <td>Specifies that the built executable is an auxiliary executable
#         which is only called by other executable.</td>
#   </tr>
#   <tr>
#     @tp @b NO_BASIS_UTILITIES @endtp
#     <td>Do not add the BASIS C++ utilities as link dependency.</td>
#   </tr>
#   <tr>
#     @tp @b NO_EXPORT @endtp
#     <td>Do not export the target.</td>
#   </tr>
# </table>
#
# @returns Adds an executable build target built from C++ sources.
#
# @sa basis_add_executable()
# @sa basis_install()
function (basis_add_executable_target TARGET_NAME)
  # parse arguments
  CMAKE_PARSE_ARGUMENTS (
    ARGN
    "LIBEXEC;TEST;BASIS_UTILITIES;NO_BASIS_UTILITIES;NO_EXPORT"
    "DESTINATION;COMPONENT"
    ""
    ${ARGN}
  )

  basis_sanitize_for_regex (R "${PROJECT_TESTING_DIR}")
  if (CMAKE_CURRENT_SOURCE_DIR MATCHES "^${R}")
    set (ARGN_TEST TRUE)
  else ()
    if (ARGN_TEST)
      message (FATAL_ERROR "Executable ${TARGET_NAME} cannot have TEST property!"
                           "If it is a test executable, put it in ${PROJECT_TESTING_DIR}.")
    endif ()
    set (ARGN_TEST FALSE)
  endif ()

  set (SOURCES ${ARGN_UNPARSED_ARGUMENTS})

  get_filename_component (S "${TARGET_NAME}" ABSOLUTE)
  if (NOT SOURCES OR EXISTS "${S}" OR EXISTS "${S}.in")
    list (APPEND SOURCES "${TARGET_NAME}")
    basis_get_source_target_name (TARGET_NAME "${TARGET_NAME}" NAME_WE)
  endif ()

  # check target name
  basis_check_target_name (${TARGET_NAME})
  basis_make_target_uid (TARGET_UID "${TARGET_NAME}")

  # whether or not to link to BASIS utilities
  set (NO_BASIS_UTILITIES "${BASIS_NO_BASIS_UTILITIES}")
  if (ARGN_NO_BASIS_UTILITIES)
    set (NO_BASIS_UTILITIES TRUE)
  endif ()
  if (ARGN_BASIS_UTILITIES)
    set (NO_BASIS_UTILITIES FALSE)
  endif ()

  # component
  if (NOT ARGN_COMPONENT)
    set (ARGN_COMPONENT "${BASIS_RUNTIME_COMPONENT}")
  endif ()

  # installation directory
  if (NOT ARGN_DESTINATION)
    if (ARGN_LIBEXEC)
      set (ARGN_DESTINATION "${INSTALL_LIBEXEC_DIR}")
    else ()
      set (ARGN_DESTINATION "${INSTALL_RUNTIME_DIR}")
    endif ()
  endif ()

  if (BASIS_VERBOSE)
    message (STATUS "Adding executable ${TARGET_UID}...")
  endif ()

  # add standard auxiliary library
  if (NOT NO_BASIS_UTILITIES)
    if (NOT BASIS_UTILITIES_ENABLED MATCHES "CXX")
      message (FATAL_ERROR "Target ${TARGET_UID} makes use of the BASIS C++ utilities"
                           " but BASIS was build without C++ utilities enabled."
                           " Either specify the option NO_BASIS_UTILITIES or rebuild"
                           " BASIS with C++ utilities enabled.")
    endif ()
    set (BASIS_UTILITIES_TARGET "basis")
    if (BASIS_USE_FULLY_QUALIFIED_UIDS)
      set (BASIS_UTILITIES_TARGET "${BASIS_PROJECT_NAMESPACE_CMAKE}.${BASIS_UTILITIES_TARGET}")
    endif ()
    if (NOT TARGET ${BASIS_UTILITIES_TARGET} AND BASIS_UTILITIES_SOURCES)
      add_library (${BASIS_UTILITIES_TARGET} STATIC ${BASIS_UTILITIES_SOURCES})
      string (REGEX REPLACE "^.*\\." "" OUTPUT_NAME "${BASIS_UTILITIES_TARGET}")

      # define dependency on non-project specific utilities as the order in
      # which static libraries are listed on the command-line for the linker
      # matters; this will tell CMake to get the order right
      target_link_libraries (${BASIS_UTILITIES_TARGET} ${BASIS_UTILITIES_LIBRARY})

      _set_target_properties (
        ${BASIS_UTILITIES_TARGET}
        PROPERTIES
          BASIS_TYPE  "STATIC_LIBRARY"
          OUTPUT_NAME "${OUTPUT_NAME}"
          # make sure that this library is always output to the 'lib' directory
          # even if only test executables use it; see CMakeLists.txt in 'test'
          # subdirectory, which (re-)sets the CMAKE_*_OUTPUT_DIRECTORY variables.
          ARCHIVE_OUTPUT_DIRECTORY "${BASIS_BINARY_ARCHIVE_DIR}"
      )

      install (
        TARGETS ${BASIS_UTILITIES_TARGET}
        EXPORT  ${BASIS_PROJECT_NAME}
        ARCHIVE
          DESTINATION "${BASIS_INSTALL_ARCHIVE_DIR}"
          COMPONENT   "${BASIS_LIBRARY_COMPONENT}"
      )

      if (BASIS_DEBUG)
        message ("** Added BASIS utilities library ${BASIS_UTILITIES_TARGET}")
      endif ()
    endif ()
  endif ()

  # configure .in source files
  basis_configure_sources (SOURCES ${SOURCES})

  # add executable target
  add_executable (${TARGET_UID} ${SOURCES})

  basis_make_target_uid (HEADERS_TARGET headers)
  if (TARGET "${HEADERS_TARGET}")
    add_dependencies (${TARGET_UID} ${HEADERS_TARGET})
  endif ()

  # target properties
  _set_target_properties (
    ${TARGET_UID}
    PROPERTIES
      BASIS_TYPE  "EXECUTABLE"
      OUTPUT_NAME "${TARGET_NAME}"
  )

  if (ARGN_LIBEXEC)
    _set_target_properties (
      ${TARGET_UID}
      PROPERTIES
        LIBEXEC             1
        COMPILE_DEFINITIONS "LIBEXEC"
    )
  else ()
    _set_target_properties (${TARGET_UID} PROPERTIES LIBEXEC 0)
  endif ()
  if (ARGN_TEST)
    _set_target_properties (${TARGET_UID} PROPERTIES TEST 1)
  else ()
    _set_target_properties (${TARGET_UID} PROPERTIES TEST 0)
  endif ()

  # output directory
  if (ARGN_TEST)
    if (ARGN_LIBEXEC)
      _set_target_properties (
        ${TARGET_UID}
        PROPERTIES
          RUNTIME_OUTPUT_DIRECTORY "${TESTING_LIBEXEC_DIR}"
      )
    else ()
      _set_target_properties (
        ${TARGET_UID}
        PROPERTIES
          RUNTIME_OUTPUT_DIRECTORY "${TESTING_RUNTIME_DIR}"
      )
    endif ()
  elseif (ARGN_LIBEXEC)
    _set_target_properties (
      ${TARGET_UID}
      PROPERTIES
        RUNTIME_OUTPUT_DIRECTORY "${BINARY_LIBEXEC_DIR}"
    )
  else ()
    _set_target_properties (
      ${TARGET_UID}
      PROPERTIES
        LIBEXEC 0
        RUNTIME_OUTPUT_DIRECTORY "${BINARY_RUNTIME_DIR}"
    )
  endif ()

  # add default link dependencies
  if (NOT ARGN_NO_BASIS_UTILITIES)
    # non-project specific utilities build as part of BASIS
    basis_target_link_libraries (${TARGET_UID} ${BASIS_UTILITIES_LIBRARY})
    # project specific utilities build as part of this project
    basis_target_link_libraries (${TARGET_UID} ${BASIS_UTILITIES_TARGET})
  endif ()

  # install executable and/or export target
  if (ARGN_TEST)

    # TODO install (selected?) tests

    if (NOT ARGN_NO_EXPORT)
      basis_set_project_property (APPEND PROPERTY TEST_EXPORT_TARGETS "${TARGET_UID}")
    endif ()

  else ()

    if (ARGN_NO_EXPORT)
      set (EXPORT_OPT)
    else ()
      set (EXPORT_OPT "EXPORT" "${PROJECT_NAME}")
      basis_set_project_property (APPEND PROPERTY EXPORT_TARGETS "${TARGET_UID}")
    endif ()

    install (
      TARGETS     ${TARGET_UID} ${EXPORT_OPT}
      DESTINATION "${ARGN_DESTINATION}"
      COMPONENT   "${ARGN_COMPONENT}"
    )

    _set_target_properties (
      ${TARGET_UID}
      PROPERTIES
        RUNTIME_INSTALL_DIRECTORY "${ARGN_DESTINATION}"
    )
  endif ()

  if (BASIS_VERBOSE)
    message (STATUS "Adding executable ${TARGET_UID}... - done")
  endif ()
endfunction ()

# ----------------------------------------------------------------------------
## @brief Add build target for library built from C++ source code.
#
# This function adds a library target which builds a library from C++ source
# code files. Refer to the documentation of basis_add_library() for a
# description of the general options for adding a library target.
#
# @note This function should not be used directly. Instead, it is called
#       by basis_add_library() if the (detected) programming language
#       of the given source code files is @c CXX (i.e., C/C++) and the
#       option @c MEX is not given.
#
# @param [in] TARGET_NAME Name of the target. If a source file is given
#                         as first argument, the build target name is derived
#                         from the name of this source file.
# @param [in] ARGN        This argument list is parsed and the following
#                         arguments are extracted. All other arguments are
#                         considered to be source code files and simply
#                         passed on to CMake's add_library() command.
# @par
# <table border="0">
#   <tr>
#     @tp <b>STATIC</b>|<b>SHARED</b>|<b>MODULE</b> @endtp
#     <td>Type of the library.</td>
#   </tr>
#   <tr>
#     @tp @b DESTINATION dir @endtp
#     <td>Installation directory for runtime and library component
#         relative to @c INSTALL_PREFIX. See @p RUNTIME_DESTINATION
#         and @p LIBRARY_DESTINATION.</td>
#   </tr>
#   <tr>
#     @tp @b RUNTIME_DESTINATION dir @endtp
#     <td>Installation directory of the runtime component relative to
#         @c INSTALL_PREFIX. If "none" (case ignored) is given as argument,
#         no installation rule for the runtime library is not added.
#         Default: @c INSTALL_LIBRARY_DIR on Unix or @c INSTALL_RUNTIME_DIR
#         on Windows.</td>
#   </tr>
#   <tr>
#     @tp @b LIBRARY_DESTINATION dir @endtp
#     <td>Installation directory of the library component relative to
#         @c INSTALL_PREFIX. If "none" (case ignored) is given as argument,
#         no installation rule for the library component is added.
#         Default: @c INSTALL_ARCHIVE_DIR.</td>
#   </tr>
#   <tr>
#     @tp @b COMPONENT name @endtp
#     <td>Name of the component. Default: @c BASIS_LIBRARY_COMPONENT.</td>
#   </tr>
#   <tr>
#     @tp @b RUNTIME_COMPONENT name @endtp
#     <td>Name of runtime component. Default: @c COMPONENT if specified or
#         @c BASIS_RUNTIME_COMPONENT, otherwise.</td>
#   </tr>
#   <tr>
#     @tp @b LIBRARY_COMPONENT name @endtp
#     <td>Name of library component. Default: @c COMPONENT if specified or
#         @c BASIS_LIBRARY_COMPONENT, otherwise.</td>
#   </tr>
#   <tr>
#     @tp @b NO_EXPORT @endtp
#     <td>Do not export build target.</td>
#   </tr>
# </table>
#
# @returns Adds a library build target.
function (basis_add_library_target TARGET_NAME)
  # parse arguments
  CMAKE_PARSE_ARGUMENTS (
    ARGN
      "STATIC;SHARED;MODULE;NO_EXPORT"
      "DESTINATION;RUNTIME_DESTINATION;LIBRARY_DESTINATION;COMPONENT;RUNTIME_COMPONENT;LIBRARY_COMPONENT"
      ""
    ${ARGN}
  )

  basis_sanitize_for_regex (R "${PROJECT_TESTING_DIR}")
  if (CMAKE_CURRENT_SOURCE_DIR MATCHES "^${R}")
    set (ARGN_TEST TRUE)
  else ()
    set (ARGN_TEST FALSE)
  endif ()

  set (SOURCES ${ARGN_UNPARSED_ARGUMENTS})

  get_filename_component (S "${TARGET_NAME}" ABSOLUTE)
  if (NOT SOURCES OR EXISTS "${S}")
    list (APPEND SOURCES "${TARGET_NAME}")
    basis_get_source_target_name (TARGET_NAME "${TARGET_NAME}" NAME_WE)
  endif ()

  # check target name
  basis_check_target_name (${TARGET_NAME})
  basis_make_target_uid (TARGET_UID "${TARGET_NAME}")

  # library type
  if (NOT ARGN_SHARED AND NOT ARGN_STATIC AND NOT ARGN_MODULE)
    if (BUILD_SHARED_LIBS)
      set (ARGN_SHARED 1)
    else ()
      set (ARGN_STATIC 1)
    endif ()
  endif ()

  # installation directories
  if (ARGN_DESTINATION)
    if (NOT ARGN_STATIC AND NOT ARGN_RUNTIME_DESTINATION)
      set (ARGN_RUNTIME_DESTINATION "${ARGN_DESTINATION}")
    endif ()
    if (NOT ARGN_LIBRARY_DESTINATION)
      set (ARGN_LIBRARY_DESTINATION "${ARGN_DESTINATION}")
    endif ()
  endif ()
  if (NOT ARGN_RUNTIME_DESTINATION)
    set (ARGN_RUNTIME_DESTINATION "${INSTALL_RUNTIME_DIR}")
  endif ()
  if (NOT ARGN_LIBRARY_DESTINATION)
    set (ARGN_LIBRARY_DESTINATION "${INSTALL_LIBRARY_DIR}")
  endif ()

  if (ARGN_STATIC OR ARGN_RUNTIME_DESTINATION MATCHES "^none$|^None$|^NONE$")
    set (ARGN_RUNTIME_DESTINATION)
  endif ()
  if (ARGN_NO_EXPORT OR ARGN_LIBRARY_DESTINATION MATCHES "^none$|^None$|^NONE$")
    set (ARGN_LIBRARY_DESTINATION)
  endif ()

  # component
  if (ARGN_COMPONENT)
    if (NOT ARGN_RUNTIME_COMPONENT)
      set (ARGN_RUNTIME_COMPONENT "${ARGN_COMPONENT}")
    endif ()
    if (NOT ARGN_LIBRARY_COMPONENT)
      set (ARGN_LIBRARY_COMPONENT "${ARGN_COMPONENT}")
    endif ()
  endif ()
  if (NOT ARGN_RUNTIME_COMPONENT)
    set (ARGN_RUNTIME_COMPONENT "${BASIS_RUNTIME_COMPONENT}")
  endif ()
  if (NOT ARGN_LIBRARY_COMPONENT)
    set (ARGN_LIBRARY_COMPONENT "${BASIS_LIBRARY_COMPONENT}")
  endif ()

  # status message
  if (ARGN_STATIC)
    if (BASIS_VERBOSE)
      message (STATUS "Adding static library ${TARGET_UID}...")
    endif ()
    if (TYPE)
      message (FATAL_ERROR "More than one library type specified for target ${TARGET_UID}.")
    endif ()
    set (TYPE "STATIC")
  endif ()
  if (ARGN_SHARED)
    if (BASIS_VERBOSE)
      message (STATUS "Adding shared library ${TARGET_UID}...")
    endif ()
    if (TYPE)
      message (FATAL_ERROR "More than one library type specified for target ${TARGET_UID}.")
    endif ()
    set (TYPE "SHARED")
  endif ()
  if (ARGN_MODULE)
    if (BASIS_VERBOSE)
      message (STATUS "Adding module ${TARGET_UID}...")
    endif ()
    if (TYPE)
      message (FATAL_ERROR "More than one library type specified for target ${TARGET_UID}.")
    endif ()
    set (TYPE "MODULE")
  endif ()

  # configure .in source files
  basis_configure_sources (SOURCES ${SOURCES})

  # add library target
  add_library (${TARGET_UID} ${TYPE} ${SOURCES})

  basis_make_target_uid (HEADERS_TARGET headers)
  if (TARGET ${HEADERS_TARGET})
    add_dependencies (${TARGET_UID} ${HEADERS_TARGET})
  endif ()

  _set_target_properties (
    ${TARGET_UID}
    PROPERTIES
      BASIS_TYPE "${TYPE}_LIBRARY"
      OUTPUT_NAME "${TARGET_NAME}"
  )

  # output directory
  if (ARGN_TEST)
    _set_target_properties (
      ${TARGET_UID}
      PROPERTIES
        RUNTIME_OUTPUT_DIRECTORY "${TESTING_RUNTIME_DIR}"
        LIBRARY_OUTPUT_DIRECTORY "${TESTING_LIBRARY_DIR}"
        ARCHIVE_OUTPUT_DIRECTORY "${TESTING_ARCHIVE_DIR}"
    )
  else ()
    _set_target_properties (
      ${TARGET_UID}
      PROPERTIES
        RUNTIME_OUTPUT_DIRECTORY "${BINARY_RUNTIME_DIR}"
        LIBRARY_OUTPUT_DIRECTORY "${BINARY_LIBRARY_DIR}"
        ARCHIVE_OUTPUT_DIRECTORY "${BINARY_ARCHIVE_DIR}"
    )
  endif ()

  # target version information
  #
  # Note:      On UNIX-based systems this only creates annoying files with the
  #            version string as suffix.
  # Attention: MEX-files may NEVER have a suffix after the MEX extension!
  #            Otherwise, the MATLAB Compiler when using the symbolic link
  #            without this suffix will create code that fails on runtime
  #            with an .auth file missing error.
  #
  # Thus, do NOT set VERSION and SOVERSION properties.

  # install library
  if (ARGN_TEST)
    # TODO At the moment, no tests are installed. Once there is a way to
    #      install selected tests, the shared libraries they depend on
    #      need to be installed as well.

    if (NOT ARGN_NO_EXPORT)
      basis_set_project_property (APPEND PROPERTY TEST_EXPORT_TARGETS "${TARGET_UID}")
    endif ()
  else ()
    if (ARGN_NO_EXPORT)
      set (EXPORT_OPT)
    else ()
      set (EXPORT_OPT "EXPORT" "${PROJECT_NAME}")
      basis_set_project_property (APPEND PROPERTY EXPORT_TARGETS "${TARGET_UID}")
    endif ()

    if (ARGN_RUNTIME_DESTINATION)
      install (
        TARGETS ${TARGET_UID} ${EXPORT_OPT}
        RUNTIME
          DESTINATION "${ARGN_RUNTIME_DESTINATION}"
          COMPONENT   "${ARGN_RUNTIME_COMPONENT}"
      )
    endif ()

    if (ARGN_LIBRARY_DESTINATION)
      install (
        TARGETS ${TARGET_UID} ${EXPORT_OPT}
        LIBRARY
          DESTINATION "${ARGN_LIBRARY_DESTINATION}"
          COMPONENT   "${ARGN_LIBRARY_COMPONENT}"
        ARCHIVE
          DESTINATION "${ARGN_LIBRARY_DESTINATION}"
          COMPONENT   "${ARGN_LIBRARY_COMPONENT}"
      )
    endif ()
  endif ()

  # done
  if (BASIS_VERBOSE)
    if (ARGN_STATIC)
      message (STATUS "Adding static library ${TARGET_UID}... - done")
    elseif (ARGN_SHARED)
      message (STATUS "Adding shared library ${TARGET_UID}... - done")
    elseif (ARGN_MODULE)
      message (STATUS "Adding module ${TARGET_UID}... - done")
    endif ()
  endif ()
endfunction ()

# ----------------------------------------------------------------------------
## @brief Add script target.
#
# If the script name ends in ".in", the ".in" suffix is removed from the
# output name. Further, the extension of the script such as .sh or .py is
# removed from the output filename of executable scripts. On Unix, a shebang
# directive is added to executable scripts at the top of the script files
# instead if such directive is not given yet. In order to enable the convenient
# execution of Python and Perl scripts on Windows as well, some Batch code
# is added at the top and bottom of executable Python and Perl scripts which
# calls the Python or Perl interpreter with the script file and the given
# script arguments as command-line arguments. The file name extension of
# such modified scripts is by default set to <tt>.cmd</tt>, the common
# extension for Windows NT Command Scripts. Scripts in other languages are
# not specifically modified. In case of script modules, the script file name
# extension is preserved in any case. When the @c WITH_EXT option is given,
# executable scripts are not modified as described and their file name
# extension is preserved.
#
# Example:
# @code
# basis_add_script (MyShellScript.sh.in)
# basis_add_script (Script Script1.sh)
# @endcode
#
# Certain CMake variables within the script are replaced during the configure step.
# See @ref ScriptTargets for details.
#
# Note that this function only configures the script file if it ends in the ".in"
# suffix and adds a custom target which stores all information required to setup
# the actual custom build command as properties. The custom build command itself
# is added by basis_add_script_finalize(), which is supposed to be called once at
# the end of the root CMakeLists.txt file. This way properties such as the
# @c OUTPUT_NAME can still be modified after adding the script target.
#
# @note If this function is used within the @c PROJECT_TESTING_DIR, the built
#       executable is output to the @c BINARY_TESTING_DIR directory tree instead.
#       Moreover, no installation rules are added. Test executables are further
#       not exported, regardless of whether NO_EXPORT is given or not.
#
# @note This function should not be used directly. Instead, the functions
#       basis_add_executable() and basis_add_library() should be used which in
#       turn make use of this function if the (detected) programming language
#       is a (supported) scripting language.
#
# @param [in] TARGET_NAME Name of the target. If the target is build from a
#                         single source file, the file path of this source file
#                         can be given as first argument. The build target name
#                         is then derived from the name of the source file.
# @param [in] ARGN        This argument list is parsed and the following
#                         arguments are extracted:
# @par
# <table border="0">
#   <tr>
#      @tp @b COMPONENT name @endtp
#      <td>Name of the component. Default: @c BASIS_RUNTIME_COMPONENT for
#          executable scripts or @c BASIS_LIBRARY_COMPONENT for modules.</td>
#   </tr>
#   <tr>
#      @tp @b CONFIG config @endtp
#      <td>Additional script configuration given directly as string argument.
#          This string is included in the CMake build script before configuring
#          the script file after the script configuration files have been included.</td>
#   </tr>
#   <tr>
#      @tp @b CONFIG_FILE file @endtp
#      <td>Additional script configuration file. This file is included after
#          the default script configuration file of BASIS and after the default
#          script configuration file which is located in @c PROJECT_BINARY_DIR,
#          but before the script configuration code given by @p CONFIG.</td>
#   </tr>
#   <tr>
#      @tp @b DESTINATION dir @endtp
#      <td>The installation directory relative to @c INSTALL_PREFIX.
#          Default: @c INSTALL_RUNTIME_DIR or @c INSTALL_LIBEXEC_DIR if
#                   the @p LIBEXEC option is given or @c INSTALL_LIBRARY_DIR
#                   if the @p MODULE option is given.</td>
#   </tr>
#   <tr>
#     @tp @b LIBEXEC @endtp
#     <td>Specifies that the built executable is an auxiliary executable
#         which is only called by other executable.</td>
#   </tr>
#   <tr>
#      @tp @b MODULE @endtp
#      <td>Specifies that the script is a module file which is included by
#          other scripts. Implies @p LIBEXEC regarding installation directory and
#          preserves file name extension on all platforms. It can be used,
#          for example, for Python modules that are to be imported only by other
#          Python scripts.
#
#          Note that this option can also be used for arbitrary text files
#          which are used as input to a program, not only actual modules written
#          in a scripting language.</td>
#   </tr>
#   <tr>
#     @tp @b WITH_PATH @endtp
#     <td>Preserve relative path of module. Required for example for
#         Python and Perl packages where the directory hierarchy is important.</td>
#   </tr>
#   <tr>
#     @tp @b WITH_EXT @endtp
#     <td>Specify that the existing filename extension should be kept also
#         in case of an executable script. No shebang directive is added to
#         the top of the script automatically if this option is given.
#         On Windows, on the other side, this prevents the addition of Batch
#         code to execute the script and no <tt>.cmd</tt> file name extension
#         is used for executable scripts build with this option.</td>
#   </tr>
#   <tr>
#     @tp @b NO_EXPORT @endtp
#     <td>Do not export build target.</td>
#   </tr>
#   <tr>
#     @tp @b COMPILE | @b NOCOMPILE @endtp
#     <td>Enable/disable compilation of script if supported by scripting
#         language as well as BASIS. In particular, Python modules can be
#         compiled. If a script could be compiled by BASIS, only the
#         compiled file is installed. Default: @c BASIS_COMPILE_SCRIPTS</td>
#   </tr>
# </table>
#
# @returns Adds custom build target @p TARGET_NAME. In order to add the
#          custom target that actually builds the script file,
#          basis_add_script_finalize() has to be invoked.
#
# @sa basis_add_executable()
# @sa basis_add_library()
# @sa basis_add_script_finalize()
# @sa basis_add_custom_finalize()
function (basis_add_script TARGET_NAME)
  # parse arguments
  CMAKE_PARSE_ARGUMENTS (
    ARGN
      "LIBEXEC;TEST;MODULE;WITH_PATH;WITH_EXT;NO_EXPORT;COMPILE;NOCOMPILE"
      "BINARY_DIRECTORY;CONFIG;CONFIG_FILE;COMPONENT;DESTINATION"
      ""
    ${ARGN}
  )

  basis_sanitize_for_regex (R "${PROJECT_TESTING_DIR}")
  if (CMAKE_CURRENT_SOURCE_DIR MATCHES "^${R}")
    set (ARGN_TEST TRUE)
  else ()
    if (ARGN_TEST)
      message (FATAL_ERROR "Executable ${TARGET_NAME} cannot have TEST property!"
                           "If it is a test executable, put it in ${PROJECT_TESTING_DIR}.")
    endif ()
    set (ARGN_TEST FALSE)
  endif ()

  if (ARGN_COMPILE)
    set (COMPILE TRUE)
  elseif (ARGN_NOCOMPILE)
    set (COMPILE FALSE)
  else ()
    set (COMPILE "${BASIS_COMPILE_SCRIPTS}")
  endif ()

  if (ARGN_TEST)
    set (ARGN_NO_EXPORT TRUE)
  endif ()
  if (NOT ARGN_NO_EXPORT)
    set (ARGN_NO_EXPORT FALSE)
  endif ()

  if (NOT ARGN_COMPONENT)
    if (ARGN_MODULE)
      set (ARGN_COMPONENT "${BASIS_LIBRARY_COMPONENT}")
    else ()
      set (ARGN_COMPONENT "${BASIS_RUNTIME_COMPONENT}")
    endif ()
  endif ()
  if (NOT ARGN_COMPONENT)
    set (ARGN_COMPONENT "Unspecified")
  endif ()

  # get script file and script name
  list (LENGTH ARGN_UNPARSED_ARGUMENTS LEN)
  if (LEN EQUAL 0)
    set (ARGN_SCRIPT)
  elseif (LEN EQUAL 1)
    list (GET ARGN_UNPARSED_ARGUMENTS 0 ARGN_SCRIPT)
  else ()
    message (FATAL_ERROR "basis_add_script(${TARGET_UID}): Too many arguments! Only one script can be built by a script target.")
  endif ()
  if (NOT ARGN_SCRIPT)
    set (ARGN_SCRIPT "${TARGET_NAME}")
    set (TARGET_NAME) # set below from ARGN_SCRIPT
  endif ()
  get_filename_component (ARGN_SCRIPT "${ARGN_SCRIPT}" ABSOLUTE)
  if (NOT EXISTS "${ARGN_SCRIPT}")
    set (ARGN_SCRIPT "${ARGN_SCRIPT}.in")
  endif ()
  if (NOT EXISTS "${ARGN_SCRIPT}")
    string (REGEX REPLACE "\\.in$" "" ARGN_SCRIPT "${ARGN_SCRIPT}")
    message (FATAL_ERROR "basis_add_script(): Missing script file ${ARGN_SCRIPT}[.in]!")
  endif ()
  get_filename_component (SCRIPT_NAME "${ARGN_SCRIPT}" NAME)
  string (REGEX REPLACE "\\.in$" "" SCRIPT_NAME "${SCRIPT_NAME}")
  get_filename_component (SCRIPT_NAME_WE "${SCRIPT_NAME}" NAME_WE)
  get_filename_component (SCRIPT_EXT "${SCRIPT_NAME}" EXT)

  # determine path part which is optionally prepended to the binary directory
  if (ARGN_WITH_PATH)
    get_filename_component (SCRIPT_PATH "${ARGN_SCRIPT}" PATH)
    if (IS_ABSOLUTE "${SCRIPT_PATH}")
      if (SCRIPT_PATH MATCHES "^${PROJECT_SOURCE_DIR}")
        basis_get_relative_path (SCRIPT_PATH "${CMAKE_CURRENT_SOURCE_DIR}" "${SCRIPT_PATH}")
      else ()
        set (SCRIPT_PATH)
      endif ()
    endif ()
  endif ()

  # get script language
  basis_get_source_language (SCRIPT_LANGUAGE "${ARGN_SCRIPT}")

  # set output name and target name (if not set yet)
  set (OUTPUT_PREFIX "")
  set (OUTPUT_NAME   "")
  set (OUTPUT_SUFFIX "")
  if (TARGET_NAME)
    set (OUTPUT_NAME "${TARGET_NAME}")
  else ()
    set (OUTPUT_NAME "${SCRIPT_NAME_WE}")
    if (ARGN_MODULE)
      basis_get_source_target_name (TARGET_NAME "${SCRIPT_NAME}" NAME)
    else ()
      basis_get_source_target_name (TARGET_NAME "${SCRIPT_NAME}" NAME_WE)
    endif ()
  endif ()
  # use output name extension for modules,
  # for executables also on Windows, and if WITH_EXT option is given
  if (ARGN_MODULE OR ARGN_WITH_EXT)
    set (OUTPUT_SUFFIX "${SCRIPT_EXT}")
  elseif (WIN32)
    if (SCRIPT_LANGUAGE MATCHES "PYTHON|PERL")
      set (OUTPUT_SUFFIX ".cmd")
    else ()
      set (OUTPUT_SUFFIX "${SCRIPT_EXT}")
    endif ()
  endif ()
  # SUFFIX and PREFIX used by CMake only for libraries
  if (NOT ARGN_MODULE)
    set (OUTPUT_NAME "${OUTPUT_PREFIX}${OUTPUT_NAME}${OUTPUT_SUFFIX}")
    set (OUTPUT_PREFIX "")
    set (OUTPUT_SUFFIX "")
  endif ()
  # check target name
  basis_check_target_name ("${TARGET_NAME}")
  basis_make_target_uid (TARGET_UID "${TARGET_NAME}")

  if (BASIS_VERBOSE)
    if (ARGN_MODULE)
      message (STATUS "Adding module script ${TARGET_UID}...")
    else ()
      message (STATUS "Adding executable script ${TARGET_UID}...")
    endif ()
  endif ()

  if (ARGN_MODULE AND ARGN_LIBEXEC)
    message (FATAL_ERROR "basis_add_script(${TARGET_UID}): Script cannot be MODULE and LIBEXEC at the same time!")
  endif ()

  # directory for build system files
  set (BUILD_DIR "${CMAKE_CURRENT_BINARY_DIR}/CMakeFiles/${TARGET_UID}.dir")

  # dump CMake variables for "build" of script
  basis_dump_variables ("${BUILD_DIR}/variables.cmake")

  # "parse" script to check which BASIS utilities are used and hence required
  file (READ "${ARGN_SCRIPT}" SCRIPT)
  foreach (LANG PYTHON PERL BASH)
    if (SCRIPT MATCHES "@BASIS_${LANG}_UTILITIES@")
      if (BASIS_DEBUG)
        message ("** Target ${TARGET_UID} uses BASIS ${LANG} utilities.")
      endif ()
      set (SCRIPT_USES_${LANG}_UTILITIES TRUE)
      basis_set_project_property (PROPERTY PROJECT_USES_${LANG}_UTILITIES TRUE)
    else ()
      set (SCRIPT_USES_${LANG}_UTILITIES FALSE)
    endif ()
  endforeach ()
  set (SCRIPT)

  # binary directory
  if (ARGN_BINARY_DIRECTORY)
    set (BINARY_DIRECTORY "${ARGN_BINARY_DIRECTORY}")
  else ()
    set (BINARY_DIRECTORY "${CMAKE_CURRENT_BINARY_DIR}")
  endif ()

  # output directory
  if (ARGN_TEST)
    if (ARGN_MODULE)
      if (SCRIPT_LANGUAGE MATCHES "PYTHON")
        set (OUTPUT_DIRECTORY "${TESTING_PYTHON_LIBRARY_DIR}/sbia/${PROJECT_NAME_LOWER}")
      elseif (SCRIPT_LANGUAGE MATCHES "PERL")
        set (OUTPUT_DIRECTORY "${TESTING_PERL_LIBRARY_DIR}/SBIA/${PROJECT_NAME}")
      else ()
        set (OUTPUT_DIRECTORY "${TESTING_LIBRARY_DIR}")
      endif ()
    elseif (ARGN_LIBEXEC)
      set (OUTPUT_DIRECTORY "${TESTING_LIBEXEC_DIR}")
    else ()
      set (OUTPUT_DIRECTORY "${TESTING_RUNTIME_DIR}")
    endif ()
  elseif (ARGN_MODULE)
    if (SCRIPT_LANGUAGE MATCHES "PYTHON")
      set (OUTPUT_DIRECTORY "${BINARY_PYTHON_LIBRARY_DIR}/sbia/${PROJECT_NAME_LOWER}")
    elseif (SCRIPT_LANGUAGE MATCHES "PERL")
      set (OUTPUT_DIRECTORY "${BINARY_PERL_LIBRARY_DIR}/SBIA/${PROJECT_NAME}")
    else ()
      set (OUTPUT_DIRECTORY "${BINARY_LIBRARY_DIR}")
    endif ()
  elseif (ARGN_LIBEXEC)
    set (OUTPUT_DIRECTORY "${BINARY_LIBEXEC_DIR}")
  else ()
    set (OUTPUT_DIRECTORY "${BINARY_RUNTIME_DIR}")
  endif ()
  if (SCRIPT_PATH AND ARGN_WITH_PATH)
    set (OUTPUT_DIRECTORY "${OUTPUT_DIRECTORY}/${SCRIPT_PATH}")
  endif ()

  # installation directory
  if (ARGN_DESTINATION)
    if (IS_ABSOLUTE "${ARGN_DESTINATION}")
      file (RELATIVE_PATH ARGN_DESTINATION "${INSTALL_PREFIX}" "${ARGN_DESTINATION}")
    endif ()
  else ()
    if (ARGN_TEST)
      set (ARGN_DESTINATION)
    elseif (ARGN_MODULE)
      if (SCRIPT_LANGUAGE MATCHES "^PYTHON$")
        set (ARGN_DESTINATION "${INSTALL_PYTHON_LIBRARY_DIR}/sbia/${PROJECT_NAME_LOWER}")
      elseif (SCRIPT_LANGUAGE MATCHES "^PERL$")
        set (ARGN_DESTINATION "${INSTALL_PERL_LIBRARY_DIR}/SBIA/${PROJECT_NAME}")
      else ()
        set (ARGN_DESTINATION "${INSTALL_LIBRARY_DIR}")
      endif ()
    elseif (ARGN_LIBEXEC)
      set (ARGN_DESTINATION "${INSTALL_LIBEXEC_DIR}")
    else ()
      set (ARGN_DESTINATION "${INSTALL_RUNTIME_DIR}")
    endif ()
    if (ARGN_DESTINATION AND SCRIPT_PATH AND ARGN_WITH_PATH)
      set (ARGN_DESTINATION "${ARGN_DESTINATION}/${SCRIPT_PATH}")
    endif ()
  endif ()

  # script configuration (only if script file name ends in ".in")
  set (INSTALL_DIR "${ARGN_DESTINATION}")

  if (ARGN_SCRIPT MATCHES "\\.in$")
    # reference to BASIS doxygen page documenting the script configuration
    if (PROJECT_NAME MATCHES "^BASIS$")
      set (BuildOfScriptTargetsPageRef "@ref BuildOfScriptTargets")
    else ()
      set (BuildOfScriptTargetsPageRef "Build of Script Targets")
    endif ()
    # Configure script configuration files using configure_file()
    # to have CMake create build rules to update the configured
    # file if the script configuration was modified.
    # The configured files are included by the build script that is
    # generated by basis_add_script_finalize().
    configure_file ("${BASIS_SCRIPT_CONFIG_FILE}" "${BINARY_CONFIG_DIR}/BasisScriptConfig.cmake" @ONLY)
    if (EXISTS "${PROJECT_CONFIG_DIR}/ScriptConfig.cmake.in")
      configure_file ("${PROJECT_CONFIG_DIR}/ScriptConfig.cmake.in" "${BINARY_CONFIG_DIR}/ScriptConfig.cmake" @ONLY)
    endif ()
    if (ARGN_CONFIG_FILE)
      if (NOT EXISTS "${ARGN_CONFIG_FILE}")
        message (FATAL_ERROR "Script configuration file \"${ARGN_CONFIG_FILE}\" does not exist. It is required to build the script ${TARGET_UID}.")
      endif ()
      configure_file ("${ARGN_CONFIG_FILE}" "${BUILD_DIR}/ScriptConfig.cmake" @ONLY)
    endif ()
    # configure script configuration given as string
    if (ARGN_CONFIG)
      string (CONFIGURE ARGN_CONFIG "${ARGN_CONFIG}" @ONLY)
    endif ()
  elseif (ARGN_CONFIG OR ARGN_CONFIG_FILE)
    message (WARNING "Provided script configuration for ${TARGET_UID} but the script file "
                     "is missing a .in suffix. Will ignore script configuration and just "
                     "copy the script file without configuring it.")
    set (ARGN_CONFIG)
    set (ARGN_CONFIG_FILE)
  endif ()

  # add custom target
  add_custom_target (${TARGET_UID} ALL SOURCES ${ARGN_SCRIPT})

  if (SCRIPT_USES_PYTHON_UTILITIES)
    basis_get_source_target_name (PYTHON_UTILITIES_TARGET "basis.py" NAME)
    basis_get_target_uid (PYTHON_UTILITIES_TARGET ${PYTHON_UTILITIES_TARGET})
    add_dependencies (${TARGET_UID} ${PYTHON_UTILITIES_TARGET})
  endif ()
  if (SCRIPT_USES_PERL_UTILITIES)
    basis_get_source_target_name (PERL_UTILITIES_TARGET "Basis.pm" NAME)
    basis_get_target_uid (PERL_UTILITIES_TARGET ${PERL_UTILITIES_TARGET})
    add_dependencies (${TARGET_UID} ${PERL_UTILITIES_TARGET})
  endif ()
  if (SCRIPT_USES_BASH_UTILITIES)
    basis_get_source_target_name (BASH_UTILITIES_TARGET "basis.sh" NAME)
    basis_get_target_uid (BASH_UTILITIES_TARGET ${BASH_UTILITIES_TARGET})
    add_dependencies (${TARGET_UID} ${BASH_UTILITIES_TARGET})
  endif ()

  # set target properties required by basis_add_script_finalize ()
  if (ARGN_MODULE)
    set (TYPE "MODULE_SCRIPT")
  else ()
    set (TYPE "EXECUTABLE_SCRIPT")
  endif ()

  _set_target_properties (
    ${TARGET_UID}
    PROPERTIES
      BASIS_TYPE                "${TYPE}"
      BASIS_LANGUAGE            "${SCRIPT_LANGUAGE}"
      SOURCE_DIRECTORY          "${CMAKE_CURRENT_SOURCE_DIR}"
      BINARY_DIRECTORY          "${BINARY_DIRECTORY}"
      RUNTIME_OUTPUT_DIRECTORY  "${OUTPUT_DIRECTORY}"
      LIBRARY_OUTPUT_DIRECTORY  "${OUTPUT_DIRECTORY}"
      RUNTIME_INSTALL_DIRECTORY "${ARGN_DESTINATION}"
      LIBRARY_INSTALL_DIRECTORY "${ARGN_DESTINATION}"
      OUTPUT_NAME               "${OUTPUT_NAME}"
      PREFIX                    "${OUTPUT_PREFIX}"
      SUFFIX                    "${OUTPUT_SUFFIX}"
      COMPILE_DEFINITIONS       "${ARGN_CONFIG}"
      LINK_DEPENDS              "${ARGN_CONFIG_FILE}"
      RUNTIME_COMPONENT         "${ARGN_COMPONENT}"
      LIBRARY_COMPONENT         "${ARGN_COMPONENT}"
      NO_EXPORT                 "${ARGN_NO_EXPORT}"
      COMPILE                   "${COMPILE}"
      WITH_EXT                  "${ARGN_WITH_EXT}"
  )

  if (ARGN_TEST)
    _set_target_properties (${TARGET_UID} PROPERTIES TEST 1)
  else ()
    _set_target_properties (${TARGET_UID} PROPERTIES TEST 0)
  endif ()

  if (ARGN_LIBEXEC)
    _set_target_properties (${TARGET_UID} PROPERTIES LIBEXEC 1)
  else ()
    _set_target_properties (${TARGET_UID} PROPERTIES LIBEXEC 0)
  endif ()

  # add target to list of targets
  basis_set_project_property (APPEND PROPERTY TARGETS "${TARGET_UID}")

  if (BASIS_VERBOSE)
    if (ARGN_MODULE)
      message (STATUS "Adding module script ${TARGET_UID}... - done")
    else ()
      message (STATUS "Adding executable script ${TARGET_UID}... - done")
    endif ()
  endif ()
endfunction ()

# ----------------------------------------------------------------------------
## @brief Finalize addition of script.
#
# This function uses the properties of the custom script target added by
# basis_add_script() to create the custom build command and adds this build
# command as dependency of this added target.
#
# @param [in] TARGET_UID "Global" target name. If this function is used
#                        within the same project as basis_add_script(),
#                        the "local" target name may be given alternatively.
#
# @returns Adds custom target(s) to actually build the script target
#          @p TARGET_UID added by basis_add_script().
#
# @sa basis_add_script()
# @sa basis_add_custom_finalize()
function (basis_add_script_finalize TARGET_UID)
  # if used within (sub-)project itself, allow user to specify "local" target name
  basis_get_target_uid (TARGET_UID "${TARGET_UID}")

  # already finalized before ?
  if (TARGET "_${TARGET_UID}")
    return ()
  endif ()

  # does this target exist ?
  if (NOT TARGET "${TARGET_UID}")
    message (FATAL_ERROR "Unknown target ${TARGET_UID}.")
    return ()
  endif ()

  if (BASIS_VERBOSE)
    message (STATUS "Adding build command for script ${TARGET_UID}...")
  endif ()

  # get target properties
  basis_get_target_name (TARGET_NAME ${TARGET_UID})

  set (
    PROPERTIES
      "BASIS_TYPE"
      "BASIS_LANGUAGE"
      "SOURCE_DIRECTORY"
      "BINARY_DIRECTORY"
      "RUNTIME_OUTPUT_DIRECTORY"
      "RUNTIME_INSTALL_DIRECTORY"
      "LIBRARY_OUTPUT_DIRECTORY"
      "LIBRARY_INSTALL_DIRECTORY"
      "PREFIX"
      "OUTPUT_NAME"
      "SUFFIX"
      "VERSION"
      "SOVERSION"
      "SOURCES"
      "COMPILE_DEFINITIONS"
      "LINK_DEPENDS"
      "RUNTIME_COMPONENT"
      "LIBRARY_COMPONENT"
      "LIBEXEC"
      "TEST"
      "NO_EXPORT"
      "COMPILE"
      "WITH_EXT"
  )

  foreach (PROPERTY ${PROPERTIES})
    get_target_property (${PROPERTY} ${TARGET_UID} ${PROPERTY})
  endforeach ()

  # check target type
  if (NOT BASIS_TYPE MATCHES "^EXECUTABLE_SCRIPT$|^MODULE_SCRIPT$")
    message (FATAL_ERROR "Target ${TARGET_UID} has invalid BASIS_TYPE: ${BASIS_TYPE}")
  endif ()

  if (BASIS_TYPE MATCHES "^MODULE_SCRIPT$")
    set (MODULE 1)
  else ()
    set (MODULE 0)
  endif ()

  # build directory (note that CMake returns basename of build directory as first element of SOURCES list)
  list (GET SOURCES 0 BUILD_DIR)
  set (BUILD_DIR "${BUILD_DIR}.dir")

  # binary directory
  if (NOT BINARY_DIRECTORY)
    message (FATAL_ERROR "basis_add_script_finalize(${TARGET_UID}): BINARY_DIRECTORY property not set!")
  endif ()
  if (NOT BINARY_DIRECTORY MATCHES "^${PROJECT_BINARY_DIR}")
    message (FATAL_ERROR "basis_add_script_finalize(${TARGET_UID}): BINARY_DIRECTORY must be inside of build tree!")
  endif ()

  # extract script file from SOURCES
  list (GET SOURCES 1 SCRIPT_FILE)

  # get script name without ".in"
  get_filename_component (SCRIPT_NAME "${SCRIPT_FILE}" NAME)
  string (REGEX REPLACE "\\.in$" "" SCRIPT_NAME "${SCRIPT_NAME}")

  # output name
  if (NOT OUTPUT_NAME)
    set (OUTPUT_NAME "${TARGET_NAME}")
  endif ()
  if (PREFIX)
    set (OUTPUT_NAME "${PREFIX}${OUTPUT_NAME}")
  endif ()
  if (SUFFIX)
    set (OUTPUT_NAME "${OUTPUT_NAME}${SUFFIX}")
  endif ()

  # ~~~~~~~~~~~~~~~~~~~~~~~~~~~~~~~~~~~~~~~~~~~~~~~~~~~~~~~~~~~~~~~~~~~~~~~~~~
  # create build script
  #
  # Note: If the script is configured, this is done twice, once for the build tree
  #       and once for the installation. The build tree version of the configured
  #       script is written to the runtime output directory in the build tree.
  #       The version configured for the installation, is written to the binary
  #       directory that corresponds to the source directory of the script.
  #       If a documentation is generated automatically from the sources, the
  #       latter, i.e., the script which will be installed is used as input file.
  set (BUILD_SCRIPT "${BUILD_DIR}/build.cmake")
  # configured script file for build tree
  if (MODULE)
    set (CONFIGURED_FILE "${LIBRARY_OUTPUT_DIRECTORY}/${OUTPUT_NAME}")
  else ()
    set (CONFIGURED_FILE "${RUNTIME_OUTPUT_DIRECTORY}/${OUTPUT_NAME}")
  endif ()
  # final output script file for build tree
  set (OUTPUT_FILE "${CONFIGURED_FILE}")
  # configured script file for install tree
  set (CONFIGURED_INSTALL_FILE "${CONFIGURED_FILE}")
  # final output script file for install tree
  set (INSTALL_FILE "${CONFIGURED_INSTALL_FILE}")
  set (INSTALL_NAME "${OUTPUT_NAME}")
  # output files of build command
  set (OUTPUT_FILES "${OUTPUT_FILE}")
  # files this script and its build depends on
  set (DEPENDS ${LINK_DEPENDS} "${BUILD_SCRIPT}")

  set (C "# DO NOT edit. This file was automatically generated by BASIS.\n")

  # ~~~~~~~~~~~~~~~~~~~~~~~~~~~~~~~~~~~~~~~~~~~~~~~~~~~~~~~~~~~~~~~~~~~~~~~~
  # look for required interpreter executable
  if (BASIS_LANGUAGE MATCHES "PYTHON")
    find_package (PythonInterp QUIET)
    if (NOT PYTHONINTERP_FOUND)
      message (FATAL_ERROR "Python interpreter not found. It is required to"
                           " execute the script file target ${TARGET_UID}.")
    endif ()
  elseif (BASIS_LANGUAGE MATCHES "PERL")
    find_package (Perl QUIET)
    if (NOT PERL_FOUND)
      message (FATAL_ERROR "Perl interpreter not found. It is required to"
                           " execute the script file target ${TARGET_UID}.")
    endif ()
  elseif (BASIS_LANGUAGE MATCHES "BASH")
    find_package (BASH QUIET)
    if (NOT BASH_FOUND)
      message (FATAL_ERROR "BASH interpreter not found. It is required to"
                           " execute the script file target ${TARGET_UID}.")
    endif ()
  endif ()

  # ~~~~~~~~~~~~~~~~~~~~~~~~~~~~~~~~~~~~~~~~~~~~~~~~~~~~~~~~~~~~~~~~~~~~~~~~
  # common variables and functions used by build scripts
  set (C "${C}\n")
  set (C "${C}# set script attributes\n")
  set (C "${C}set (LANGUAGE \"${BASIS_LANGUAGE}\")\n")
  set (C "${C}set (NAME \"${OUTPUT_NAME}\")\n")
  set (C "${C}string (TOUPPER \"\${NAME}\" NAME_UPPER)\n")
  set (C "${C}string (TOLOWER \"\${NAME}\" NAME_LOWER)\n")
  set (C "${C}get_filename_component (NAMESPACE \"\${NAME}\" NAME_WE)\n")
  set (C "${C}string (REGEX REPLACE \"[^a-zA-Z0-9]\" \"_\" NAMESPACE \"\${NAMESPACE}\")\n")
  set (C "${C}string (TOUPPER \"\${NAMESPACE}\" NAMESPACE_UPPER)\n")
  set (C "${C}string (TOLOWER \"\${NAMESPACE}\" NAMESPACE_LOWER)\n")
  set (C "${C}\n")
  set (C "${C}# function used by build script to generate script for this platform\n")
  set (C "${C}function (basis_configure_script SCRIPT_FILE CONFIGURED_FILE MODE)\n")
  set (C "${C}  file (READ \"\${SCRIPT_FILE}\" SCRIPT)\n")
  set (C "${C}  if (NOT MODE MATCHES \"COPYONLY\")\n")
  set (C "${C}    string (CONFIGURE \"\${SCRIPT}\" SCRIPT \${MODE})\n")
  set (C "${C}    string (CONFIGURE \"\${SCRIPT}\" SCRIPT \${MODE})\n")
  set (C "${C}  endif ()\n")
  if (NOT MODULE AND NOT WITH_EXT)
  set (C "${C}  if (WIN32)\n")
  set (C "${C}    if (LANGUAGE MATCHES \"PYTHON\")\n")
<<<<<<< HEAD
  set (C "${C}      set (SCRIPT \"@setlocal enableextensions & ${PYTHON_EXECUTABLE} -x \\\"%~f0\\\" %* & goto :EOF\\n\${SCRIPT}\")\n")
  set (C "${C}    elseif (LANGUAGE MATCHES \"PERL\")\n")
  set (C "${C}      set (SCRIPT \"@goto = \\\"START_OF_BATCH\\\" ;\\n@goto = ();\\n\\n\${SCRIPT}\")\n")
  set (C "${C}      set (SCRIPT \"\${SCRIPT}\\n\\n__END__\\n\\n:\\\"START_OF_BATCH\\\"\\n@${PERL_EXECUTABLE} -w -S \\\"%~f0\\\" %*\")\n")
=======
  set (C "${C}      set (SCRIPT \"@setlocal enableextensions & \\\"${PYTHON_EXECUTABLE}\\\" -x \\\"%~f0\\\" %* & goto :EOF\\n\${SCRIPT}\")\n")
  set (C "${C}    elseif (LANGUAGE MATCHES \"PERL\")\n")
  set (C "${C}      set (SCRIPT \"@goto = \\\"START_OF_BATCH\\\" ;\\n@goto = ();\\n\\n\${SCRIPT}\")\n")
  set (C "${C}      set (SCRIPT \"\${SCRIPT}\\n\\n__END__\\n\\n:\\\"START_OF_BATCH\\\"\\n@\\\"${PERL_EXECUTABLE}\\\" -w -S \\\"%~f0\\\" %*\")\n")
>>>>>>> 14dbd808
  set (C "${C}    endif ()\n")
  set (C "${C}  elseif (NOT SCRIPT MATCHES \"^#!\")\n")
  set (C "${C}    if (LANGUAGE MATCHES \"PYTHON\")\n")
  set (C "${C}      set (SCRIPT \"#! ${PYTHON_EXECUTABLE}\\n\${SCRIPT}\")\n")
  set (C "${C}    elseif (LANGUAGE MATCHES \"PERL\")\n")
  set (C "${C}      set (SCRIPT \"#! ${PERL_EXECUTABLE} -w\\n\${SCRIPT}\")\n")
  set (C "${C}    elseif (LANGUAGE MATCHES \"BASH\")\n")
  set (C "${C}      set (SCRIPT \"#! ${BASH_EXECUTABLE}\\n\${SCRIPT}\")\n")
  set (C "${C}    endif ()\n")
  set (C "${C}  endif ()\n")
  endif ()
  set (C "${C}  file (WRITE \"\${CONFIGURED_FILE}\" \"\${SCRIPT}\")\n")
  set (C "${C}endfunction ()\n")

  if (SCRIPT_FILE MATCHES "\\.in$")
    # make (configured) script configuration files a dependency
    list (APPEND DEPENDS "${BUILD_DIR}/variables.cmake")
    if (EXISTS "${BINARY_CONFIG_DIR}/BasisScriptConfig.cmake")
      list (APPEND DEPENDS "${BINARY_CONFIG_DIR}/BasisScriptConfig.cmake")
    endif ()
    if (EXISTS "${BINARY_CONFIG_DIR}/ScriptConfig.cmake")
      list (APPEND DEPENDS "${BINARY_CONFIG_DIR}/ScriptConfig.cmake")
    endif ()
    if (EXISTS "${BUILD_DIR}/ScriptConfig.cmake")
      list (APPEND DEPENDS "${BUILD_DIR}/ScriptConfig.cmake")
    endif ()

    # additional output files
    if (RUNTIME_INSTALL_DIRECTORY)
      set (CONFIGURED_INSTALL_FILE "${BINARY_DIRECTORY}/${SCRIPT_NAME}")
      set (INSTALL_FILE "${CONFIGURED_INSTALL_FILE}")
      list (APPEND OUTPUT_FILES "${CONFIGURED_INSTALL_FILE}")
    endif ()
    if (MODULE AND COMPILE AND BASIS_LANGUAGE MATCHES "PYTHON")
      # Python modules get optionally compiled
      get_filename_component (MODULE_PATH "${CONFIGURED_FILE}" PATH)
      get_filename_component (MODULE_NAME "${CONFIGURED_FILE}" NAME_WE)
      set (OUTPUT_FILE "${MODULE_PATH}/${MODULE_NAME}.pyc")
      list (APPEND OUTPUT_FILES "${OUTPUT_FILE}")
      # and the compiled module installed
      if (RUNTIME_INSTALL_DIRECTORY)
        get_filename_component (MODULE_PATH "${CONFIGURED_INSTALL_FILE}" PATH)
        get_filename_component (MODULE_NAME "${CONFIGURED_INSTALL_FILE}" NAME_WE)
        set (INSTALL_FILE "${MODULE_PATH}/${MODULE_NAME}.pyc")
        list (APPEND OUTPUT_FILES "${INSTALL_FILE}")
      endif ()
    endif ()

    # ~~~~~~~~~~~~~~~~~~~~~~~~~~~~~~~~~~~~~~~~~~~~~~~~~~~~~~~~~~~~~~~~~~~~~~~~
    # common code for build of build tree and install tree version

    # tools for use in script configuration
    set (C "${C}\n")
    set (C "${C}# definitions of utility functions\n")
    set (C "${C}include (\"${BASIS_MODULE_PATH}/CommonTools.cmake\")\n")
    set (C "${C}\n")
    set (C "${C}function (basis_set_script_path VAR PATH)\n")
    set (C "${C}  if (ARGC GREATER 3)\n")
    set (C "${C}    message (FATAL_ERROR \"Too many arguments given for function basis_set_script_path()\")\n")
    set (C "${C}  endif ()\n")
    set (C "${C}  if (ARGC EQUAL 3 AND BUILD_INSTALL_SCRIPT)\n")
    set (C "${C}    set (PREFIX \"${INSTALL_PREFIX}\")\n")
    set (C "${C}    set (PATH   \"\${ARGV2}\")\n")
    set (C "${C}  else ()\n")
    set (C "${C}    set (PREFIX \"${PROJECT_SOURCE_DIR}\")\n")
    set (C "${C}  endif ()\n")
    set (C "${C}  if (NOT IS_ABSOLUTE \"\${PATH}\")\n")
    set (C "${C}    set (PATH \"\${PREFIX}/\${PATH}\")\n")
    set (C "${C}  endif ()\n")
    set (C "${C}  basis_get_relative_path (PATH \"\${DIR}\" \"\${PATH}\")\n")
    set (C "${C}  if (NOT PATH)\n")
    set (C "${C}    set (PATH \".\")\n")
    set (C "${C}  endif ()\n")
    set (C "${C}  string (REGEX REPLACE \"/$\" \"\" PATH \"\${PATH}\")\n")
    set (C "${C}  set (\${VAR} \"\${PATH}\" PARENT_SCOPE)\n")
    set (C "${C}endfunction ()\n")

    # variables dumped by basis_add_script()
    set (C "${C}\n")
    set (C "${C}# dumped CMake variables\n")
    set (C "${C}include (\"\${CMAKE_CURRENT_LIST_DIR}/variables.cmake\")\n")

    # ~~~~~~~~~~~~~~~~~~~~~~~~~~~~~~~~~~~~~~~~~~~~~~~~~~~~~~~~~~~~~~~~~~~~~~~~
    # build script for build tree

    # script configuration code
    set (C "${C}\n")
    set (C "${C}# build script for use in build tree\n")
    set (C "${C}set (BUILD_INSTALL_SCRIPT 0)\n")
    if (MODULE)
      set (C "${C}set (DIR \"${LIBRARY_OUTPUT_DIRECTORY}\")\n")
    else ()
      set (C "${C}set (DIR \"${RUNTIME_OUTPUT_DIRECTORY}\")\n")
    endif ()
    set (C "${C}set (FILE \"\${DIR}/\${NAME}\")\n")
    set (C "${C}\n")
    set (C "${C}include (\"${BINARY_CONFIG_DIR}/BasisScriptConfig.cmake\")\n")
    set (C "${C}include (\"${BINARY_CONFIG_DIR}/ScriptConfig.cmake\" OPTIONAL)\n")
    set (C "${C}include (\"${BUILD_DIR}/ScriptConfig.cmake\" OPTIONAL)\n")
    set (C "${C}\n")
    if (COMPILE_DEFINITIONS)
      set (C "${C}${COMPILE_DEFINITIONS}\n")
    endif ()
    # configure script for build tree
    set (C "${C}basis_configure_script (\"${SCRIPT_FILE}\" \"${CONFIGURED_FILE}\" @ONLY)\n")
    if (MODULE)
      # compile module if applicable
      if (COMPILE AND BASIS_LANGUAGE MATCHES "PYTHON")
        set (C "${C}execute_process (COMMAND \"${PYTHON_EXECUTABLE}\" -c \"import py_compile;py_compile.compile('${CONFIGURED_FILE}')\")\n")
        get_filename_component (MODULE_PATH "${CONFIGURED_FILE}" PATH)
        get_filename_component (MODULE_NAME "${CONFIGURED_FILE}" NAME_WE)
        set (OUTPUT_FILE "${MODULE_PATH}/${MODULE_NAME}.pyc")
        list (APPEND OUTPUT_FILES "${OUTPUT_FILE}")
      endif ()
    else ()
      # or set executable bit on Unix
      set (C "${C}\n")
      set (C "${C}if (UNIX)\n")
      set (C "${C}  execute_process (COMMAND /bin/chmod +x \"${CONFIGURED_FILE}\")\n")
      set (C "${C}endif ()\n")
    endif ()

    # ~~~~~~~~~~~~~~~~~~~~~~~~~~~~~~~~~~~~~~~~~~~~~~~~~~~~~~~~~~~~~~~~~~~~~~~~
    # build script for installation tree (optional)

    if (MODULE)
      set (INSTALL_DIR "${LIBRARY_INSTALL_DIRECTORY}")
    else ()
      set (INSTALL_DIR "${RUNTIME_INSTALL_DIRECTORY}")
    endif ()

    if (INSTALL_DIR)
      # script configuration code
      set (C "${C}\n")
      set (C "${C}# build script for use in installation tree\n")
      set (C "${C}set (BUILD_INSTALL_SCRIPT 1)\n")
      set (C "${C}set (DIR \"${INSTALL_PREFIX}/${INSTALL_DIR}\")\n")
      set (C "${C}set (FILE \"\${DIR}/\${NAME}\")\n")
      set (C "${C}\n")
      set (C "${C}include (\"${BINARY_CONFIG_DIR}/BasisScriptConfig.cmake\")\n")
      set (C "${C}include (\"${BINARY_CONFIG_DIR}/ScriptConfig.cmake\" OPTIONAL)\n")
      set (C "${C}include (\"${BUILD_DIR}/ScriptConfig.cmake\" OPTIONAL)\n")
      set (C "${C}\n")
      if (COMPILE_DEFINITIONS)
        set (C "${C}${COMPILE_DEFINITIONS}\n")
      endif ()
      # configure script for installation tree
      set (C "${C}basis_configure_script (\"${SCRIPT_FILE}\" \"${CONFIGURED_INSTALL_FILE}\" @ONLY)\n")
      # compile module if applicable
      if (MODULE AND COMPILE AND BASIS_LANGUAGE MATCHES "PYTHON")
        set (C "${C}execute_process (COMMAND \"${PYTHON_EXECUTABLE}\" -c \"import py_compile;py_compile.compile('${CONFIGURED_INSTALL_FILE}')\")\n")
        get_filename_component (MODULE_PATH "${CONFIGURED_INSTALL_FILE}" PATH)
        get_filename_component (MODULE_NAME "${CONFIGURED_INSTALL_FILE}" NAME_WE)
        set (INSTALL_FILE "${MODULE_PATH}/${MODULE_NAME}.pyc")
        string (REGEX REPLACE "\\.py$" ".pyc" INSTALL_NAME "${INSTALL_NAME}")
        list (APPEND OUTPUT_FILES "${INSTALL_FILE}")
      endif ()
    endif ()

  # ~~~~~~~~~~~~~~~~~~~~~~~~~~~~~~~~~~~~~~~~~~~~~~~~~~~~~~~~~~~~~~~~~~~~~~~~~~
  # otherwise, just copy script file
  else ()

    set (C "${C}\nbasis_configure_script (\"${SCRIPT_FILE}\" \"${CONFIGURED_FILE}\" COPYONLY)\n")
    # compile module if applicable
    if (MODULE)
      if (COMPILE AND BASIS_LANGUAGE MATCHES "PYTHON")
        set (C "${C}execute_process (COMMAND \"${PYTHON_EXECUTABLE}\" -c \"import py_compile;py_compile.compile('${CONFIGURED_FILE}')\")\n")
        get_filename_component (MODULE_PATH "${CONFIGURED_FILE}" PATH)
        get_filename_component (MODULE_NAME "${CONFIGURED_FILE}" NAME_WE)
        set (OUTPUT_FILE  "${MODULE_PATH}/${MODULE_NAME}.pyc")
        list (APPEND OUTPUT_FILES "${OUTPUT_FILE}")
        set (INSTALL_FILE "${OUTPUT_FILE}")
        string (REGEX REPLACE "\\.py$" ".pyc" INSTALL_NAME "${INSTALL_NAME}")
      endif ()
    # or set executable bit on Unix
    else ()
      set (C "${C}\n")
      set (C "${C}if (UNIX)\n")
      set (C "${C}  execute_process (COMMAND /bin/chmod +x \"${CONFIGURED_FILE}\")\n")
      set (C "${C}endif ()\n")
    endif ()

  endif ()

  # ~~~~~~~~~~~~~~~~~~~~~~~~~~~~~~~~~~~~~~~~~~~~~~~~~~~~~~~~~~~~~~~~~~~~~~~~~~
  # setup build commands

  # write/update build script
  if (EXISTS "${BUILD_SCRIPT}")
    file (WRITE "${BUILD_SCRIPT}.tmp" "${C}")
    execute_process (
      COMMAND "${CMAKE_COMMAND}" -E copy_if_different
          "${BUILD_SCRIPT}.tmp" "${BUILD_SCRIPT}"
    )
    file (REMOVE "${BUILD_SCRIPT}.tmp")
  else ()
    file (WRITE "${BUILD_SCRIPT}" "${C}")
  endif ()

  # add custom target to execute build script
  file (RELATIVE_PATH REL "${CMAKE_BINARY_DIR}" "${OUTPUT_FILE}")

  add_custom_command (
    OUTPUT  ${OUTPUT_FILES}
    MAIN_DEPENDENCY "${SCRIPT_FILE}"
    DEPENDS ${DEPENDS}
    COMMAND "${CMAKE_COMMAND}" -P "${BUILD_SCRIPT}"
    COMMENT "Building script ${REL}..."
  )

  if (TARGET "_${TARGET_UID}")
    message (FATAL_ERROR "There is another target named _${TARGET_UID}. "
                         "BASIS uses target names starting with an underscore "
                         "for custom targets which are required to build script files. "
                         "Do not use leading underscores in target names.")
  endif ()

  # add custom target which triggers execution of build script
  add_custom_target (_${TARGET_UID} DEPENDS ${OUTPUT_FILES})
  add_dependencies (${TARGET_UID} _${TARGET_UID})

  # Provide target to build all scripts. In particular, scripts need to be build
  # before the doc target which thus depends on this target.
  if (NOT TARGET scripts)
    add_custom_target (scripts)
  endif ()
  add_dependencies (scripts _${TARGET_UID})

  # cleanup on "make clean"
  set_property (DIRECTORY APPEND PROPERTY ADDITIONAL_MAKE_CLEAN_FILES ${OUTPUT_FILES})

  # install script
  if (NOT ARGN_NO_EXPORT)
    if (TEST)
      basis_set_project_property (APPEND PROPERTY TEST_EXPORT_TARGETS "${TARGET_UID}")
    else ()
      basis_set_project_property (APPEND PROPERTY CUSTOM_EXPORT_TARGETS "${TARGET_UID}")
    endif ()
  endif ()

  if (MODULE)
    if (LIBRARY_INSTALL_DIRECTORY)
      install (
        FILES       "${INSTALL_FILE}"
        RENAME      "${INSTALL_NAME}"
        DESTINATION "${LIBRARY_INSTALL_DIRECTORY}"
        COMPONENT   "${LIBRARY_COMPONENT}"
      )
    endif ()
  else ()
    if (RUNTIME_INSTALL_DIRECTORY)
      install (
        PROGRAMS    "${INSTALL_FILE}"
        RENAME      "${INSTALL_NAME}"
        DESTINATION "${RUNTIME_INSTALL_DIRECTORY}"
        COMPONENT   "${RUNTIME_COMPONENT}"
      )
    endif ()
  endif ()

  if (BASIS_VERBOSE)
    message (STATUS "Adding build command for script ${TARGET_UID}... - done")
  endif ()
endfunction ()

# ----------------------------------------------------------------------------
# @brief Add target to build/install __init__.py files.
function (basis_add_init_py_target)
  # constants
  set (BUILD_DIR "${PROJECT_BINARY_DIR}/CMakeFiles/_initpy.dir")
  basis_sanitize_for_regex (BINARY_PYTHON_LIBRARY_DIR_REGEX  "${BINARY_PYTHON_LIBRARY_DIR}")
  basis_sanitize_for_regex (TESTING_PYTHON_LIBRARY_DIR_REGEX "${TESTING_PYTHON_LIBRARY_DIR}")
  basis_sanitize_for_regex (INSTALL_PYTHON_LIBRARY_DIR_REGEX "${INSTALL_PYTHON_LIBRARY_DIR}")
  # collect build tree directories requiring a __init__.py file
  set (DIRS)            # directories for which to generate a __init__.py file
  set (EXCLUDE)         # exclude these directories
  set (INSTALL_EXCLUDE) # exclude these directories on installation
  set (COMPONENTS)      # installation components
  basis_get_project_property (TARGETS PROPERTY TARGETS)
  foreach (TARGET_UID IN LISTS TARGETS)
    get_target_property (BASIS_TYPE     ${TARGET_UID} "BASIS_TYPE")
    get_target_property (BASIS_LANGUAGE ${TARGET_UID} "BASIS_LANGUAGE")
    if (BASIS_TYPE MATCHES "^MODULE_SCRIPT$" AND BASIS_LANGUAGE MATCHES "PYTHON")
      # get absolute path of built Python module
      basis_get_target_location (LOCATION         ${TARGET_UID} ABSOLUTE)
      basis_get_target_location (INSTALL_LOCATION ${TARGET_UID} POST_INSTALL_RELATIVE)
      # get component (used by installation rule)
      get_target_property (COMPONENT ${TARGET_UID} "LIBRARY_COMPONENT")
      list (FIND COMPONENTS "${COMPONENT}" IDX)
      if (IDX EQUAL -1)
        list (APPEND COMPONENTS "${COMPONENT}")
        set (INSTALL_DIRS_${COMPONENT}) # list of directories for which to install
                                        # __init__.py for this component
      endif ()
      # directories for which to build a __init__.py file
      basis_get_filename_component (DIR "${LOCATION}" PATH)
      if (LOCATION MATCHES "/__init__.py$")
        list (APPEND EXCLUDE "${DIR}")
      else ()
        if (DIR MATCHES "^${BINARY_PYTHON_LIBRARY_DIR_REGEX}/.+")
          while (NOT "${DIR}" MATCHES "^${BINARY_PYTHON_LIBRARY_DIR_REGEX}$")
            list (APPEND DIRS "${DIR}")
            get_filename_component (DIR "${DIR}" PATH)
          endwhile ()
        elseif (DIR MATCHES "^${TESTING_PYTHON_LIBRARY_DIR_REGEX}/.+")
          while (NOT "${DIR}" MATCHES "^${TESTING_PYTHON_LIBRARY_DIR_REGEX}$")
            list (APPEND DIRS "${DIR}")
            get_filename_component (DIR "${DIR}" PATH)
          endwhile ()
        endif ()
      endif ()
      # directories for which to install a __init__.py file
      basis_get_filename_component (DIR "${INSTALL_LOCATION}" PATH)
      if (INSTALL_LOCATION MATCHES "/__init__.py$")
        list (APPEND INSTALL_EXCLUDE "${DIR}")
      else ()
        if (DIR MATCHES "^${INSTALL_PYTHON_LIBRARY_DIR_REGEX}/.+")
          while (NOT "${DIR}" MATCHES "^${INSTALL_PYTHON_LIBRARY_DIR_REGEX}$")
            list (APPEND INSTALL_DIRS_${COMPONENT} "${DIR}")
            get_filename_component (DIR "${DIR}" PATH)
          endwhile ()
        endif ()
      endif ()
    endif ()
  endforeach ()
  # return if no Python module is being build
  if (NOT DIRS)
    return ()
  endif ()
  list (REMOVE_DUPLICATES DIRS)
  if (EXCLUDE)
    list (REMOVE_DUPLICATES EXCLUDE)
  endif ()
  if (INSTALL_EXCLUDE)
    list (REMOVE_DUPLICATES INSTALL_EXCLUDE)
  endif ()
  # generate build script
  set (C)
  set (OUTPUT_FILES)
  foreach (DIR IN LISTS DIRS)
    list (FIND EXCLUDE "${DIR}" IDX)
    if (IDX EQUAL -1)
      set (C "${C}configure_file (\"${BASIS_PYTHON_TEMPLATES_DIR}/__init__.py.in\" \"${DIR}/__init__.py\" @ONLY)\n")
      list (APPEND OUTPUT_FILES "${DIR}/__init__.py")
      if (BASIS_COMPILE_SCRIPTS)
        set (C "${C}execute_process (COMMAND \"${PYTHON_EXECUTABLE}\" -c \"import py_compile;py_compile.compile('${DIR}/__init__.py')\")\n")
        list (APPEND OUTPUT_FILES "${DIR}/__init__.pyc")
      endif ()
    endif ()
  endforeach ()
  set (C "${C}configure_file (\"${BASIS_PYTHON_TEMPLATES_DIR}/__init__.py.in\" \"${BUILD_DIR}/__init__.py\" @ONLY)\n")
  list (APPEND OUTPUT_FILES "${BUILD_DIR}/__init__.py")
  if (BASIS_COMPILE_SCRIPTS)
    set (C "${C}execute_process (COMMAND \"${PYTHON_EXECUTABLE}\" -c \"import py_compile;py_compile.compile('${BUILD_DIR}/__init__.py')\")\n")
    list (APPEND OUTPUT_FILES "${BUILD_DIR}/__init__.pyc")
  endif ()
  # write/update build script
  set (BUILD_SCRIPT "${BUILD_DIR}/build.cmake")
  if (EXISTS "${BUILD_SCRIPT}")
    file (WRITE "${BUILD_SCRIPT}.tmp" "${C}")
    execute_process (
      COMMAND "${CMAKE_COMMAND}" -E copy_if_different
          "${BUILD_SCRIPT}.tmp" "${BUILD_SCRIPT}"
    )
    file (REMOVE "${BUILD_SCRIPT}.tmp")
  else ()
    file (WRITE "${BUILD_SCRIPT}" "${C}")
  endif ()
  # add custom build command
  add_custom_command (
    OUTPUT  ${OUTPUT_FILES}
    COMMAND "${CMAKE_COMMAND}" -P "${BUILD_SCRIPT}"
    COMMENT "Building __init__.py modules..."
  )
  # add custom target which triggers execution of build script
  add_custom_target (_initpy ALL DEPENDS ${OUTPUT_FILES})
  if (TARGET scripts)
    add_dependencies (scripts _initpy)
  endif ()
  # cleanup on "make clean"
  set_property (DIRECTORY APPEND PROPERTY ADDITIONAL_MAKE_CLEAN_FILES ${OUTPUT_FILES})
  # add install rules
  if (BASIS_COMPILE_SCRIPTS)
    set (INSTALL_INIT_FILE "${BUILD_DIR}/__init__.pyc")
  else ()
    set (INSTALL_INIT_FILE "${BUILD_DIR}/__init__.py")
  endif ()
  foreach (COMPONENT IN LISTS COMPONENTS)
    if (INSTALL_DIRS_${COMPONENT})
      list (REMOVE_DUPLICATES INSTALL_DIRS_${COMPONENT})
    endif ()
    foreach (DIR IN LISTS INSTALL_DIRS_${COMPONENT})
      list (FIND INSTALL_EXCLUDE "${DIR}" IDX)
      if (IDX EQUAL -1)
        install (
          FILES       "${INSTALL_INIT_FILE}"
          DESTINATION "${DIR}"
          COMPONENT   "${COMPONENT}"
        )
      endif ()
    endforeach ()
  endforeach ()
endfunction ()

# ----------------------------------------------------------------------------
## @brief Finalize addition of custom targets.
#
# This function is called by basis_add_project_finalize() to finalize the
# addition of the custom build targets such as, for example, build targets
# to build script files, MATLAB Compiler targets, and MEX script generated
# MEX-files.
#
# @returns Adds custom targets that actually build the executables and
#          libraries for which custom build targets where added by
#          basis_add_executable(), basis_add_library(), and basis_add_script().
#
# @sa basis_add_script_finalize()
# @sa basis_add_mcc_target_finalize()
# @sa basis_add_mex_target_finalize()
function (basis_add_custom_finalize)
  basis_get_project_property (TARGETS PROPERTY TARGETS)
  foreach (TARGET_UID ${TARGETS})
    get_target_property (BASIS_TYPE ${TARGET_UID} "BASIS_TYPE")
    if (BASIS_TYPE MATCHES "SCRIPT")
      basis_add_script_finalize (${TARGET_UID})
    elseif (BASIS_TYPE MATCHES "MEX")
      basis_add_mex_target_finalize (${TARGET_UID})
    elseif (BASIS_TYPE MATCHES "MCC")
      basis_add_mcc_target_finalize (${TARGET_UID})
    endif ()
  endforeach ()
endfunction ()


## @}
# end of Doxygen group<|MERGE_RESOLUTION|>--- conflicted
+++ resolved
@@ -2159,17 +2159,10 @@
   if (NOT MODULE AND NOT WITH_EXT)
   set (C "${C}  if (WIN32)\n")
   set (C "${C}    if (LANGUAGE MATCHES \"PYTHON\")\n")
-<<<<<<< HEAD
-  set (C "${C}      set (SCRIPT \"@setlocal enableextensions & ${PYTHON_EXECUTABLE} -x \\\"%~f0\\\" %* & goto :EOF\\n\${SCRIPT}\")\n")
-  set (C "${C}    elseif (LANGUAGE MATCHES \"PERL\")\n")
-  set (C "${C}      set (SCRIPT \"@goto = \\\"START_OF_BATCH\\\" ;\\n@goto = ();\\n\\n\${SCRIPT}\")\n")
-  set (C "${C}      set (SCRIPT \"\${SCRIPT}\\n\\n__END__\\n\\n:\\\"START_OF_BATCH\\\"\\n@${PERL_EXECUTABLE} -w -S \\\"%~f0\\\" %*\")\n")
-=======
   set (C "${C}      set (SCRIPT \"@setlocal enableextensions & \\\"${PYTHON_EXECUTABLE}\\\" -x \\\"%~f0\\\" %* & goto :EOF\\n\${SCRIPT}\")\n")
   set (C "${C}    elseif (LANGUAGE MATCHES \"PERL\")\n")
   set (C "${C}      set (SCRIPT \"@goto = \\\"START_OF_BATCH\\\" ;\\n@goto = ();\\n\\n\${SCRIPT}\")\n")
   set (C "${C}      set (SCRIPT \"\${SCRIPT}\\n\\n__END__\\n\\n:\\\"START_OF_BATCH\\\"\\n@\\\"${PERL_EXECUTABLE}\\\" -w -S \\\"%~f0\\\" %*\")\n")
->>>>>>> 14dbd808
   set (C "${C}    endif ()\n")
   set (C "${C}  elseif (NOT SCRIPT MATCHES \"^#!\")\n")
   set (C "${C}    if (LANGUAGE MATCHES \"PYTHON\")\n")
