--- conflicted
+++ resolved
@@ -446,30 +446,6 @@
   # get type of named target
   get_target_property (BASIS_TYPE ${TARGET_UID} BASIS_TYPE)
   # substitute non-fully qualified target names
-<<<<<<< HEAD
-  if (BASIS_USE_TARGET_UIDS)
-    set (ARGS)
-    foreach (ARG IN LISTS ARGN)
-      basis_get_target_uid (UID "${ARG}")
-      if (TARGET "${UID}")
-        if (UID STREQUAL "${TARGET_UID}")
-          message (FATAL_ERROR "Cannot add link library as dependency of itself!")
-        endif ()
-        list (APPEND ARGS "${UID}")
-        if(BASIS_EXPORT) # linked targets need to be exported in basis_export_targets() just like the main targets
-          basis_set_project_property (APPEND PROPERTY EXPORT_TARGETS         ${UID})
-        endif()
-      else ()
-        list (APPEND ARGS "${ARG}")
-        if(BASIS_EXPORT) # linked targets need to be exported in basis_export_targets() just like the main targets
-          basis_set_project_property (APPEND PROPERTY EXPORT_TARGETS         ${ARG})
-        endif()
-      endif ()
-    endforeach ()
-  else ()
-    set (ARGS "${ARGN}")
-  endif ()
-=======
   set (ARGS)
   foreach (ARG ${ARGN})
     if ("^${ARG}$" STREQUAL "^basis$")
@@ -492,7 +468,6 @@
       endif ()
     endif ()
   endforeach ()
->>>>>>> 6ce98a67
   # get current link libraries
   if (BASIS_TYPE MATCHES "^EXECUTABLE$|^(SHARED|STATIC|MODULE)_LIBRARY$")
     get_target_property (DEPENDS ${TARGET_UID} BASIS_LINK_DEPENDS)
