##############################################################################
# @file  CommonTools.cmake
# @brief Definition of common CMake functions.
#
# Copyright (c) 2011-2012, University of Pennsylvania. All rights reserved.<br />
# See http://www.rad.upenn.edu/sbia/software/license.html or COPYING file.
#
# Contact: SBIA Group <sbia-software at uphs.upenn.edu>
#
# @ingroup CMakeTools
##############################################################################

if (__BASIS_COMMONTOOLS_INCLUDED)
  return ()
else ()
  set (__BASIS_COMMONTOOLS_INCLUDED TRUE)
endif ()


## @addtogroup CMakeUtilities
#  @{


# ============================================================================
# common commands
# ============================================================================

## @brief The Python interpreter.
#
# @todo Replace by PYTHON_EXECUTABLE as set by FindPythonInterp.cmake module.
find_program (BASIS_CMD_PYTHON NAMES python DOC "The Python interpreter (python).")
mark_as_advanced (BASIS_CMD_PYTHON)

# ============================================================================
# find other packages
# ============================================================================

# ----------------------------------------------------------------------------
macro (find_package)
  if (BASIS_DEBUG)
    message ("find_package(${ARGV})")
  endif ()
  _find_package(${ARGV})
endmacro ()

# ----------------------------------------------------------------------------
## @brief Find external software package or other project module.
#
# This function replaces CMake's
# <a href="http://www.cmake.org/cmake/help/cmake-2-8-docs.html#command:find_package">
# find_package()</a> command and extends its functionality.
# In particular, if the given package name is the name of another module
# of this project (the top-level project), it ensures that this module is
# found instead of an external package.
#
# If the package is found, but only optionally used, i.e., the @c REQUIRED
# argument was not given to this macro, a <tt>USE_&lt;Pkg&gt;</tt> option is
# added by this macro which is by default @c ON. This option can be set to
# @c OFF by the user in order to force the <tt>&lt;Pkg&gt;_FOUND</tt> variable
# to be set to @c FALSE again even if the package was found. This allows the
# user to specify which of the optional dependencies should actually not be
# used for the build of the software even though these packages are installed
# on their system.
#
# @param [in] PACKAGE Name of other package. Optionally, the package name
#                     can include a version specification as suffix which
#                     is separated by the package name using a dash (-), i.e.,
#                     &lt;Package&gt;[-major[.minor[.patch[.tweak]]]].
#                     If a version specification is given, it is passed on as
#                     @c version argument to CMake's
#                     <a href="http://www.cmake.org/cmake/help/cmake-2-8-docs.html#command:find_package">
#                     find_package()</a> command.
# @param [in] ARGN    Advanced arguments for
#                     <a href="http://www.cmake.org/cmake/help/cmake-2-8-docs.html#command:find_package">
#                     find_package()</a>.
#
# @retval <PACKAGE>_FOUND Whether the given package was found.
#
# @sa http://www.cmake.org/cmake/help/cmake-2-8-docs.html#command:find_package
#
# @ingroup CMakeAPI
macro (basis_find_package PACKAGE)
  # parse arguments
  set (PKG "${PACKAGE}")
  set (VER)
  CMAKE_PARSE_ARGUMENTS (
    ARGN
    "EXACT;QUIET;REQUIRED"
    ""
    "COMPONENTS"
    ${ARGN}
  )
  # --------------------------------------------------------------------------
  # extract components from PACKAGE
  if (PKG MATCHES "^([^ ]+)[ \\n\\t]*{(.*)}$")
    set (PKG "${CMAKE_MATCH_1}")
    string (REPLACE "," ";" CMPS "${CMAKE_MATCH_2}")
    foreach (CMP IN LISTS CMPS)
      string (STRIP "${CMP}" CMP)
      list (APPEND ARGN_COMPONENTS ${CMP})
    endforeach ()
    unset (CMP)
    unset (CMPS)
  endif ()
  # split PACKAGE into package name and version number
  if (ARGN_UNPARSED_ARGUMENTS MATCHES "^[0-9]+(\\.[0-9]+)*$")
    set (VER "${CMAKE_MATCH_0}")
  endif ()
  if (PKG MATCHES "^(.*)-([0-9]+)(\\.[0-9]+)?(\\.[0-9]+)?(\\.[0-9]+)?$")
    if (VER)
      message (FATAL_ERROR "Cannot use both version specification as part of "
                           "package name and explicit version argument.")
    endif ()
    set (PKG "${CMAKE_MATCH_1}")
    set (VER "${CMAKE_MATCH_2}${CMAKE_MATCH_3}${CMAKE_MATCH_4}${CMAKE_MATCH_5}")
  endif ()
  # --------------------------------------------------------------------------
  # preserve <PKG>_DIR variable which might get reset if different versions
  # of the package are searched or if package is optional and deselected
  set (PKG_DIR "${${PKG}_DIR}")
  # --------------------------------------------------------------------------
  # some debugging output
  if (BASIS_DEBUG)
    message ("** basis_find_package()")
    message ("**     Package:    ${PKG}")
    if (VER)
    message ("**     Version:    ${VER}")
    endif ()
    if (ARGN_COMPONENTS)
    message ("**     Components: [${ARGN_COMPONENTS}]")
    endif ()
  endif ()
  # --------------------------------------------------------------------------
  # find other modules of same project
  if (PROJECT_IS_MODULE)
    # allow modules to specify top-level project as dependency
    if (PKG MATCHES "^${BASIS_PROJECT_NAME}$")
      if (BASIS_DEBUG)
        message ("**     This is the top-level project.")
      endif ()
      set (${PKG}_FOUND TRUE)
    else ()
      # look for other module of top-level project
      list (FIND PROJECT_MODULES "${PKG}" IDX)
      if (NOT IDX EQUAL -1)
        list (FIND PROJECT_MODULES_ENABLED "${PKG}" IDX)
        if (IDX EQUAL -1)
          set (${PKG}_FOUND FALSE)
        else ()
          if (BASIS_DEBUG)
            message ("**     Identified it as other module of this project.")
          endif ()
          include ("${${PKG}_DIR}/${PKG}Config.cmake")
          set (${PKG}_FOUND TRUE)
        endif ()
      endif ()
    endif ()
  endif ()
  # --------------------------------------------------------------------------
  # hide or show already defined <PKG>_DIR cache entry
  if (DEFINED ${PKG}_DIR AND DEFINED USE_${PKG})
    if (USE_${PKG})
      mark_as_advanced (CLEAR ${PKG}_DIR)
    else ()
      mark_as_advanced (FORCE ${PKG}_DIR)
    endif ()
  endif ()
  # --------------------------------------------------------------------------
  # find external packages
  string (TOUPPER "${PKG}" PKG_UPPER)
  if (NOT ${PKG}_FOUND AND (NOT DEFINED USE_${PKG} OR USE_${PKG}))
    # circumvent issue with CMake's find_package() interpreting these variables
    # relative to the current binary directory instead of the top-level directory
    if (${PKG}_DIR AND NOT IS_ABSOLUTE "${${PKG}_DIR}")
      set (${PKG}_DIR "${CMAKE_BINARY_DIR}/${${PKG}_DIR}")
      get_filename_component (${PKG}_DIR "${${PKG}_DIR}" ABSOLUTE)
    endif ()
    # set EXTENSION_NAME in case of Slicer if not set
    if (PKG MATCHES "^Slicer$")
      if (NOT EXTENSION_NAME)
        set (EXTENSION_NAME "${PROJECT_NAME}")
      endif ()
    endif ()
    # now look for the package
    set (FIND_ARGN)
    if (ARGN_EXACT)
      list (APPEND FIND_ARGN "EXACT")
    endif ()
    if (ARGN_QUIET)
      list (APPEND FIND_ARGN "QUIET")
    endif ()
    if (ARGN_COMPONENTS)
      list (APPEND FIND_ARGN "COMPONENTS" ${ARGN_COMPONENTS})
    elseif (ARGN_REQUIRED)
      list (APPEND FIND_ARGN "REQUIRED")
    endif ()
    if ("${PKG}" MATCHES "^(MFC|wxWidgets)$")
      # if Find<Pkg>.cmake prints status message, don't do it here
      find_package (${PKG} ${VER} ${FIND_ARGN})
    else ()
      set (MSG "${PKG}")
      if (VER)
        set (MSG "${PKG} ${VER}")
      endif ()
      message (STATUS "Looking for ${MSG}...")
      find_package (${PKG} ${VER} ${FIND_ARGN})
      if (${PKG_UPPER}_FOUND)
        set (${PKG}_FOUND TRUE)
      endif ()
      if (${PKG}_FOUND)
        if (DEFINED ${PKG}_DIR)
          message (STATUS "Looking for ${MSG}... - found: ${${PKG}_DIR}")
        elseif (DEFINED ${PKG_UPPER}_DIR)
          message (STATUS "Looking for ${MSG}... - found: ${${PKG_UPPER}_DIR}")
        else ()
          message (STATUS "Looking for ${MSG}... - found")
        endif ()
      else ()
        message (STATUS "Looking for ${MSG}... - not found")
      endif ()
    endif ()
    # provide option which allows users to disable use of not required packages
<<<<<<< HEAD
    if (${PKG}_FOUND AND NOT ARGN_REQUIRED AND NOT ARGN_QUIET)
=======
    if (${PKG}_FOUND AND NOT ARGN_REQUIRED)
>>>>>>> a0166fe0
      option (USE_${PKG} "Enable/disable use of package ${PKG}." ON)
      if (NOT USE_${PKG})
        set (${PKG}_FOUND       FALSE)
        set (${PKG_UPPER}_FOUND FALSE)
      endif ()
    endif ()
  endif ()
  # --------------------------------------------------------------------------
  # reset <PKG>_DIR variable for possible search of different package version
  if (PKG_DIR AND NOT ${PKG}_DIR)
    basis_set_or_update_cache (${PKG}_DIR "${PKG_DIR}")
  endif ()
  # --------------------------------------------------------------------------
  # unset locally used variables
  unset (PACKAGE_DIR)
  unset (PKG)
  unset (PKG_UPPER)
  unset (VER)
  unset (USE_PKG_OPTION)
endmacro ()

# ----------------------------------------------------------------------------
## @brief Use found package.
#
# This macro includes the package's use file if the variable @c &lt;Pkg&gt;_USE_FILE
# is defined. Otherwise, it adds the include directories to the search path
# for include paths if possible. Therefore, the corresponding package
# configuration file has to set the proper CMake variables, i.e.,
# either @c &lt;Pkg&gt;_INCLUDES, @c &lt;Pkg&gt;_INCLUDE_DIRS, or @c &lt;Pkg&gt;_INCLUDE_DIR.
#
# If the given package name is the name of another module of this project
# (the top-level project), this function includes the use file of the specified
# module.
#
# @note As some packages still use all captial variables instead of ones
#       prefixed by a string that follows the same capitalization as the
#       package's name, this function also considers these if defined instead.
#       Hence, if @c &lt;PKG&gt;_INCLUDES is defined, but not @c &lt;Pkg&gt;_INCLUDES, it
#       is used in place of the latter.
#
# @note According to an email on the CMake mailing list, it is not a good idea
#       to use basis_link_directories() any more given that the arguments to
#       basis_target_link_libraries() are absolute paths to the library files.
#       Therefore, this code is commented and not used. It remains here as a
#       reminder only.
#
# @param [in] PACKAGE Name of other package. Optionally, the package name
#                     can include a version specification as suffix which
#                     is separated by the package name using a dash (-), i.e.,
#                     &lt;Package&gt;[-major[.minor[.patch[.tweak]]]].
#                     A version specification is simply ignored by this macro.
#
# @ingroup CMakeAPI
macro (basis_use_package PACKAGE)
  set (PKG "${PACKAGE}")
  # extract components from PACKAGE
  if (PKG MATCHES "^([^ ]+){.*}$")
    set (PKG "${CMAKE_MATCH_1}")
  endif ()
  # split PACKAGE into package name and version number
  if (PKG MATCHES "^(.*)-([0-9]+)(\\.[0-9]+)?(\\.[0-9]+)?(\\.[0-9]+)?$")
    set (PKG "${CMAKE_MATCH_1}")
  endif ()
  # use package
  foreach (A IN ITEMS "WORKAROUND FOR NOT BEING ABLE TO USE RETURN")
    if (BASIS_DEBUG)
      message ("** basis_use_package()")
      message ("**    Package: ${PKG}")
    endif ()
    if (PROJECT_IS_MODULE)
      # allow modules to specify top-level project as dependency
      if (PKG MATCHES "^${BASIS_PROJECT_NAME}$")
        if (BASIS_DEBUG)
          message ("**     This is the top-level project.")
        endif ()
        break () # instead of return()
      else ()
        # use other module of top-level project
        list (FIND PROJECT_MODULES "${PKG}" IDX)
        if (NOT IDX EQUAL -1)
          if (${PKG}_FOUND)
            if (BASIS_DEBUG)
              message ("**     Include package use file of other module.")
            endif ()
            include ("${${PKG}_DIR}/${PKG}Use.cmake")
            break () # instead of return()
          else ()
            message (FATAL_ERROR "Module ${PKG} not found! This must be a "
                                 "mistake of BASIS. Talk to the maintainer of this "
                                 "package and have them fix it.")
          endif ()
        endif ()
      endif ()
    endif ()
    # use external package
    string (TOUPPER "${PKG}" PKG_UPPER)
    if (${PKG}_FOUND OR ${PKG_UPPER}_FOUND)
      # use package only if basis_use_package() not invoked before
      if (BASIS_USE_${PKG}_INCLUDED)
        if (BASIS_DEBUG)
          message ("**     External package used before already.")
        endif ()
        break ()
      endif ()
      if (${PKG}_USE_FILE)
        if (BASIS_DEBUG)
          message ("**     Include package use file of external package.")
        endif ()
        include ("${${PKG}_USE_FILE}")
      elseif (${PKG_UPPER}_USE_FILE)
        if (BASIS_DEBUG)
          message ("**     Include package use file of external package.")
        endif ()
        include ("${${PKG_UPPER}_USE_FILE}")
      else ()
        if (BASIS_DEBUG)
          message ("**     Use variables which were set by basis_find_package().")
        endif ()
        # OpenCV
        if ("${PKG}" STREQUAL "OpenCV")
          # the cv.h may be found as part of PerlLibs, the include path of
          # which is added at first by BASISConfig.cmake
          basis_include_directories (BEFORE ${OpenCV_INCLUDE_DIRS})
        # generic
        else ()
          if (${PKG}_INCLUDE_DIRS OR ${PKG_UPPER}_INCLUDE_DIRS)
            if (${PKG}_INCLUDE_DIRS)
              basis_include_directories (${${PKG}_INCLUDE_DIRS})
            else ()
              basis_include_directories (${${PKG_UPPER}_INCLUDE_DIRS})
            endif ()
          elseif (${PKG}_INCLUDES OR ${v}_INCLUDES)
            if (${PKG}_INCLUDES)
              basis_include_directories (${${PKG}_INCLUDES})
            else ()
              basis_include_directories (${${PKG_UPPER}_INCLUDES})
            endif ()
          elseif (${PKG}_INCLUDE_PATH OR ${PKG_UPPER}_INCLUDE_PATH)
            if (${PKG}_INCLUDE_PATH)
              basis_include_directories (${${PKG}_INCLUDE_PATH})
            else ()
              basis_include_directories (${${PKG_UPPER}_INCLUDE_PATH})
            endif ()
          elseif (${PKG}_INCLUDE_DIR OR ${PKG_UPPER}_INCLUDE_DIR)
            if (${PKG}_INCLUDE_DIR)
              basis_include_directories (${${PKG}_INCLUDE_DIR})
            else ()
              basis_include_directories (${${PKG_UPPER}_INCLUDE_DIR})
            endif ()  
          endif ()
        endif ()
      endif ()
      set (BASIS_USE_${PKG}_INCLUDED TRUE)
    elseif (ARGC GREATER 1 AND "${ARGV1}" MATCHES "^REQUIRED$")
      if (BASIS_DEBUG)
        basis_dump_variables ("${PROJECT_BINARY_DIR}/VariablesAfterFind${PKG}.cmake")
      endif ()
      message (FATAL_ERROR "Package ${PACKAGE} not found!")
    endif ()
    unset (PKG_UPPER)
  endforeach ()
endmacro ()

# ============================================================================
# basis_get_filename_component / basis_get_relative_path
# ============================================================================

# ----------------------------------------------------------------------------
## @brief Fixes CMake's
#         <a href="http://www.cmake.org/cmake/help/cmake-2-8-docs.html#command:get_filename_component">
#         get_filename_component()</a> command.
#
# The get_filename_component() command of CMake returns the entire portion
# after the first period (.) [including the period] as extension. However,
# only the component following the last period (.) [including the period]
# should be considered to be the extension.
#
# @note Consider the use of the basis_get_filename_component() macro as
#       an alias to emphasize that this function is different from CMake's
#       <a href="http://www.cmake.org/cmake/help/cmake-2-8-docs.html#command:get_filename_component">
#       get_filename_component()</a> command.
#
# @param [in,out] ARGN Arguments as accepted by get_filename_component().
#
# @returns Sets the variable named by the first argument to the requested
#          component of the given file path.
#
# @sa http://www.cmake.org/cmake/help/cmake-2-8-docs.html#command:get_filename_component
# @sa basis_get_filename_component()
function (get_filename_component)
  if (ARGC GREATER 4)
    message (FATAL_ERROR "(basis_)get_filename_component(): Too many arguments!")
  endif ()

  list (GET ARGN 0 VAR)
  list (GET ARGN 1 STR)
  list (GET ARGN 2 CMD)
  if (CMD MATCHES "^EXT")
    _get_filename_component (${VAR} "${STR}" ${CMD})
    string (REGEX MATCHALL "\\.[^.]*" PARTS "${${VAR}}")
    list (LENGTH PARTS LEN)
    if (LEN GREATER 1)
      math (EXPR LEN "${LEN} - 1")
      list (GET PARTS ${LEN} ${VAR})
    endif ()
  elseif (CMD MATCHES "NAME_WE")
    _get_filename_component (${VAR} "${STR}" NAME)
    string (REGEX REPLACE "\\.[^.]*$" "" ${VAR} ${${VAR}})
  else ()
    _get_filename_component (${VAR} "${STR}" ${CMD})
  endif ()
  if (ARGC EQUAL 4)
    if (NOT ARGV3 MATCHES "^CACHE$")
      message (FATAL_ERROR "(basis_)get_filename_component(): Invalid fourth argument: ${ARGV3}!")
    else ()
      set (${VAR} "${${VAR}}" CACHE STRING "")
    endif ()
  else ()
    set (${VAR} "${${VAR}}" PARENT_SCOPE)
  endif ()
endfunction ()

# ----------------------------------------------------------------------------
## @brief Alias for the overwritten get_filename_component() function.
#
# @sa get_filename_component()
#
# @ingroup CMakeAPI
macro (basis_get_filename_component)
  get_filename_component (${ARGN})
endmacro ()

# ----------------------------------------------------------------------------
## @brief Get path relative to a given base directory.
#
# Unlike the file(RELATIVE_PATH ...) command of CMake which if @p PATH and
# @p BASE are the same directory returns an empty string, this function
# returns a dot (.) in this case instead.
#
# @param [out] REL  @c PATH relative to @c BASE.
# @param [in]  BASE Path of base directory. If a relative path is given, it
#                   is made absolute using basis_get_filename_component()
#                   with ABSOLUTE as last argument.
# @param [in]  PATH Absolute or relative path. If a relative path is given
#                   it is made absolute using basis_get_filename_component()
#                   with ABSOLUTE as last argument.
#
# @returns Sets the variable named by the first argument to the relative path.
#
# @sa http://www.cmake.org/cmake/help/cmake-2-8-docs.html#command:file
#
# @ingroup CMakeAPI
function (basis_get_relative_path REL BASE PATH)
  basis_get_filename_component (PATH "${PATH}" ABSOLUTE)
  basis_get_filename_component (BASE "${BASE}" ABSOLUTE)
  if (NOT PATH)
    message (FATAL_ERROR "basis_get_relative_path(): No PATH given!")
  endif ()
  if (NOT BASE)
    message (FATAL_ERROR "basis_get_relative_path(): No BASE given!")
  endif ()
  file (RELATIVE_PATH P "${BASE}" "${PATH}")
  if ("${P}" STREQUAL "")
    set (P ".")
  endif ()
  set (${REL} "${P}" PARENT_SCOPE)
endfunction ()

# ============================================================================
# name / version
# ============================================================================

# ----------------------------------------------------------------------------
## @brief Convert string to lowercase only or mixed case.
#
# Strings in all uppercase or all lowercase are converted to all lowercase
# letters because these are usually used for acronymns. All other strings
# are returned unmodified with the one exception that the first letter has
# to be uppercase for mixed case strings.
#
# This function is in particular used to normalize the project name for use
# in installation directory paths and namespaces.
#
# @param [out] OUT String in CamelCase.
# @param [in]  STR String.
function (basis_normalize_name OUT STR)
  # strings in all uppercase or all lowercase such as acronymns are an
  # exception and shall be converted to all lowercase instead
  string (TOLOWER "${STR}" L)
  string (TOUPPER "${STR}" U)
  if ("${STR}" STREQUAL "${L}" OR "${STR}" STREQUAL "${U}")
    set (${OUT} "${L}" PARENT_SCOPE)
  # change first letter to uppercase
  else ()
    string (SUBSTRING "${U}"   0  1 A)
    string (SUBSTRING "${STR}" 1 -1 B)
    set (${OUT} "${A}${B}" PARENT_SCOPE)
  endif ()
endfunction ()

# ----------------------------------------------------------------------------
## @brief Extract version numbers from version string.
#
# @param [in]  VERSION Version string in the format "MAJOR[.MINOR[.PATCH]]".
# @param [out] MAJOR   Major version number if given or 0.
# @param [out] MINOR   Minor version number if given or 0.
# @param [out] PATCH   Patch number if given or 0.
#
# @returns See @c [out] parameters.
function (basis_version_numbers VERSION MAJOR MINOR PATCH)
  if (VERSION MATCHES "([0-9]+)\\.([0-9]+)rc[1-9][0-9]*")
    set (VERSION_MAJOR ${CMAKE_MATCH_1})
    set (VERSION_MINOR ${CMAKE_MATCH_2})
    set (VERSION_PATCH 0)
  else ()
    string (REGEX MATCHALL "[0-9]+" VERSION_PARTS "${VERSION}")
    list (LENGTH VERSION_PARTS VERSION_COUNT)

    if (VERSION_COUNT GREATER 0)
      list (GET VERSION_PARTS 0 VERSION_MAJOR)
    else ()
      set (VERSION_MAJOR "0")
    endif ()
    if (VERSION_COUNT GREATER 1)
      list (GET VERSION_PARTS 1 VERSION_MINOR)
    else ()
      set (VERSION_MINOR "0")
    endif ()
    if (VERSION_COUNT GREATER 2)
      list (GET VERSION_PARTS 2 VERSION_PATCH)
    else ()
      set (VERSION_PATCH "0")
    endif ()
  endif ()
  set ("${MAJOR}" "${VERSION_MAJOR}" PARENT_SCOPE)
  set ("${MINOR}" "${VERSION_MINOR}" PARENT_SCOPE)
  set ("${PATCH}" "${VERSION_PATCH}" PARENT_SCOPE)
endfunction ()

# ============================================================================
# set
# ============================================================================

# ----------------------------------------------------------------------------
## @brief Set variable.
#
# If the variable is cached, this function will update the cache value,
# otherwise, it simply sets the CMake variable uncached to the given value(s).
function (basis_set_or_update_cache VAR)
  if (DEFINED "${VAR}")
    get_property (CACHED CACHE "${VAR}" PROPERTY VALUE DEFINED)
  else ()
    set (CACHED FALSE)
  endif ()
  if (CACHED)
    if (ARGC GREATER 1)
      set_property (CACHE "${VAR}" PROPERTY VALUE ${ARGN})
    else ()
      set ("${VAR}" "" CACHE INTERNAL "" FORCE)
    endif ()
  else ()
    set ("${VAR}" ${ARGN} PARENT_SCOPE)
  endif ()
endfunction ()

# ----------------------------------------------------------------------------
## @brief Update cache variable.
function (basis_update_cache VAR)
  if (DEFINED "${VAR}")
    get_property (CACHED CACHE "${VAR}" PROPERTY VALUE DEFINED)
  else ()
    set (CACHED FALSE)
  endif ()
  if (CACHED)
    set_property (CACHE "${VAR}" PROPERTY VALUE ${ARGN})
  endif ()
endfunction ()

# ----------------------------------------------------------------------------
## @brief Set value of variable only if variable is not set already.
#
# @param [out] VAR  Name of variable.
# @param [in]  ARGN Arguments to set() command excluding variable name.
#
# @returns Sets @p VAR if its value was not valid before.
macro (basis_set_if_empty VAR)
  if (NOT "${VAR}")
    set ("${VAR}" ${ARGN})
  endif ()
endmacro ()

# ----------------------------------------------------------------------------
## @brief Set value of variable only if variable is not defined yet.
#
# @param [out] VAR  Name of variable.
# @param [in]  ARGN Arguments to set() command excluding variable name.
#
# @returns Sets @p VAR if it was not defined before.
macro (basis_set_if_not_set VAR)
  if (NOT DEFINED "${VAR}")
    set ("${VAR}" ${ARGN})
  endif ()
endmacro ()

# ----------------------------------------------------------------------------
## @brief Set path relative to script file.
#
# This function can be used in script configurations. It takes a variable
# name and a path as input arguments. If the given path is relative, it makes
# it first absolute using @c PROJECT_SOURCE_DIR. Then the path is made
# relative to the directory of the built script file. A CMake variable of the
# given name is set to the specified relative path. Optionally, a third
# argument, the path used for building the script for the install tree
# can be passed as well. If a relative path is given as this argument,
# it is made absolute by prefixing it with @c INSTALL_PREFIX instead.
#
# @note This function can only be used in script configurations such as
#       in particular the ScriptConfig.cmake.in file. The actual definition
#       of the function is generated by basis_add_script_finalize() and added
#       to the top of the build script. The definition in CommonTools.cmake
#       is only used to include the function in the API documentation.
#
# @param [out] VAR   Name of the variable.
# @param [in]  PATH  Path to directory or file.
# @param [in]  ARGV3 Path to directory or file inside install tree.
#                    If this argument is not given, PATH is used for both
#                    the build and install tree version of the script.
#
# @ingroup CMakeAPI
function (basis_set_script_path VAR PATH)
  message (FATAL_ERROR "This function can only be used in ScriptConfig.cmake.in!")
endfunction ()

# ============================================================================
# set/get any property
# ============================================================================

# ----------------------------------------------------------------------------
## @brief Convert list into regular expression.
#
# This function is in particular used to convert a list of property names
# such as &lt;CONFIG&gt;_OUTPUT_NAME, e.g., the list @c BASIS_PROPERTIES_ON_TARGETS,
# into a regular expression which can be used in pattern matches.
#
# @param [out] REGEX Name of variable for resulting regular expression.
# @param [in]  ARGN  List of patterns which may contain placeholders in the
#                    form of "<this is a placeholder>". These are replaced
#                    by the regular expression "[^ ]+".
macro (basis_list_to_regex REGEX)
  string (REGEX REPLACE "<[^>]+>" "[^ ]+" ${REGEX} "${ARGN}")
  string (REGEX REPLACE ";" "|" ${REGEX} "${${REGEX}}")
  set (${REGEX} "^(${${REGEX}})$")
endmacro ()

# ----------------------------------------------------------------------------
## @brief Output current CMake variables to file.
function (basis_dump_variables RESULT_FILE)
  set (DUMP)
  get_cmake_property (VARIABLE_NAMES VARIABLES)
  foreach (V IN LISTS VARIABLE_NAMES)
    if (NOT V MATCHES "^_|^RESULT_FILE$|^ARGC$|^ARGV[0-9]?$")
      set (VALUE "${${V}}")
      # sanitize value for use in set() command
      string (REPLACE "\\" "\\\\" VALUE "${VALUE}") # escape backspaces
      string (REPLACE "\"" "\\\"" VALUE "${VALUE}") # escape double quotes
      # Escape ${VAR} by \${VAR} such that CMake does not evaluate it.
      # Escape $STR{VAR} by \$STR{VAR} such that CMake does not report a
      # syntax error b/c it expects either ${VAR}, $ENV{VAR}, or $CACHE{VAR}.
      # Escape @VAR@ by \@VAR\@ such that CMake does not evaluate it.
      string (REGEX REPLACE "([^\\])\\\$([^ ]*){" "\\1\\\\\$\\2{" VALUE "${VALUE}")
      string (REGEX REPLACE "([^\\])\\\@([^ ]*)\@" "\\1\\\\\@\\2\\\\\@" VALUE "${VALUE}")
      # append variable to output file
      set (DUMP "${DUMP}set (${V} \"${VALUE}\")\n")
    endif ()
  endforeach ()
  file (WRITE "${RESULT_FILE}" "# CMake variables dump created by BASIS\n${DUMP}")
endfunction ()

# ----------------------------------------------------------------------------
## @brief Set a named property in a given scope.
#
# This function replaces CMake's
# <a href="http://www.cmake.org/cmake/help/cmake-2-8-docs.html#command:set_property">
# set_property()</a> command.
#
# @param [in] SCOPE The argument for the @p SCOPE parameter of
#                   <a href="http://www.cmake.org/cmake/help/cmake-2-8-docs.html#command:set_property">
#                   set_property()</a>.
# @param [in] ARGN  Arguments as accepted by.
#                   <a href="http://www.cmake.org/cmake/help/cmake-2-8-docs.html#command:set_property">
#                   set_property()</a>.
#
# @returns Sets the specified property.
#
# @sa http://www.cmake.org/cmake/help/cmake-2-8-docs.html#command:set_property
#
# @ingroup CMakeAPI
function (basis_set_property SCOPE)
  if (SCOPE MATCHES "^TARGET$|^TEST$")
    # map target/test names to UIDs
    list (LENGTH ARGN ARGN_LENGTH)
    if (ARGN_LENGTH EQUAL 0)
      message (FATAL_ERROR "basis_set_property(${SCOPE}): Expected arguments after SCOPE!")
    endif ()
    set (IDX 0)
    set (ARG)
    while (IDX LESS ARGN_LENGTH)
      list (GET ARGN ${IDX} ARG)
      if (ARG MATCHES "^APPEND$")
        math (EXPR IDX "${IDX} + 1")
        list (GET ARGN ${IDX} ARG)
        if (NOT ARG MATCHES "^PROPERTY$")
          message (FATAL_ERROR "basis_set_properties(${SCOPE}): Expected PROPERTY keyword after APPEND!")
        endif ()
        break ()
      elseif (ARG MATCHES "^PROPERTY$")
        break ()
      else ()
        if (SCOPE MATCHES "^TEST$")
          basis_get_test_uid (UID "${ARG}")
        else ()
          basis_get_target_uid (UID "${ARG}")
        endif ()
        list (INSERT ARGN ${IDX} "${UID}")
        math (EXPR IDX "${IDX} + 1")
        list (REMOVE_AT ARGN ${IDX}) # after insert to avoid index out of range
      endif ()
    endwhile ()
    if (IDX EQUAL ARGN_LENGTH)
      message (FATAL_ERROR "basis_set_properties(${SCOPE}): Missing PROPERTY keyword!")
    endif ()
    math (EXPR IDX "${IDX} + 1")
    list (GET ARGN ${IDX} ARG)
    # property name matches DEPENDS
    if (ARG MATCHES "DEPENDS")
      math (EXPR IDX "${IDX} + 1")
      while (IDX LESS ARGN_LENGTH)
        list (GET ARGN ${IDX} ARG)
        if (SCOPE MATCHES "^TEST$")
          basis_get_test_uid (UID "${ARG}")
        else ()
          basis_get_target_uid (UID "${ARG}")
        endif ()
        list (INSERT ARGN ${IDX} "${UID}")
        math (EXPR IDX "${IDX} + 1")
        list (REMOVE_AT ARGN ${IDX}) # after insert ot avoid index out of range
      endwhile ()
    endif ()
  endif ()
  if (BASIS_DEBUG)
    message ("** basis_set_property():")
    message ("**   Scope:     ${SCOPE}")
    message ("**   Arguments: [${ARGN}]")
  endif ()
  set_property (${SCOPE} ${ARGN})
endfunction ()

# ----------------------------------------------------------------------------
## @brief Get a property.
#
# This function replaces CMake's
# <a href="http://www.cmake.org/cmake/help/cmake-2-8-docs.html#command:get_property">
# get_property()</a> command.
#
# @param [out] VAR     Property value.
# @param [in]  SCOPE   The argument for the @p SCOPE argument of
#                      <a href="http://www.cmake.org/cmake/help/cmake-2-8-docs.html#command:get_property">
#                      get_property()</a>.
# @param [in]  ELEMENT The argument for the @p ELEMENT argument of
#                      <a href="http://www.cmake.org/cmake/help/cmake-2-8-docs.html#command:get_property">
#                      get_property()</a>.
# @param [in]  ARGN    Arguments as accepted by
#                      <a href="http://www.cmake.org/cmake/help/cmake-2-8-docs.html#command:get_property">
#                      get_property()</a>.
#
# @returns Sets @p VAR to the value of the requested property.
#
# @sa http://www.cmake.org/cmake/help/cmake-2-8-docs.html#command:get_property
#
# @ingroup CMakeAPI
function (basis_get_property VAR SCOPE ELEMENT)
  if (SCOPE MATCHES "^TARGET$")
    basis_get_target_uid (ELEMENT "${ELEMENT}")
  elseif (SCOPE MATCHES "^TEST$")
    basis_get_test_uid (ELEMENT "${ELEMENT}")
  endif ()
  get_property (VALUE ${SCOPE} ${ELEMENT} ${ARGN})
  set ("${VAR}" "${VALUE}" PARENT_SCOPE)
endfunction ()

# ----------------------------------------------------------------------------
## @brief Set project-global property.
#
# Set property associated with current project/module. The property is in
# fact just a cached variable whose name is prefixed by the project's name.
function (basis_set_project_property)
  CMAKE_PARSE_ARGUMENTS (
    ARGN
      "APPEND"
      "PROJECT"
      "PROPERTY"
    ${ARGN}
  )

  if (NOT ARGN_PROJECT)
    set (ARGN_PROJECT "${PROJECT_NAME}")
  endif ()
  if (NOT ARGN_PROPERTY)
    message (FATAL_ERROR "Missing PROPERTY argument!")
  endif ()

  list (GET ARGN_PROPERTY 0 PROPERTY_NAME)
  list (REMOVE_AT ARGN_PROPERTY 0) # remove property name from values

  if (ARGN_APPEND)
    basis_get_project_property (CURRENT PROPERTY ${PROPERTY_NAME})
    if (NOT "${CURRENT}" STREQUAL "")
      list (INSERT ARGN_PROPERTY 0 "${CURRENT}")
    endif ()
  endif ()

  set (
    ${ARGN_PROJECT}_${PROPERTY_NAME}
      "${ARGN_PROPERTY}"
    CACHE INTERNAL
      "Property ${PROPERTY_NAME} of project ${ARGN_PROJECT}."
    FORCE
  )
endfunction ()

# ----------------------------------------------------------------------------
## @brief Get project-global property value.
#
# Example:
# @code
# basis_get_project_property(TARGETS)
# basis_get_project_property(TARGETS ${PROJECT_NAME})
# basis_get_project_property(TARGETS ${PROJECT_NAME} TARGETS)
# basis_get_project_property(TARGETS PROPERTY TARGETS)
# @endcode
#
# @param [out] VARIABLE Name of result variable.
# @param [in]  ARGN     See the example uses. The optional second argument
#                       is either the name of the project similar to CMake's
#                       get_target_property() command or the keyword PROPERTY
#                       followed by the name of the property.
function (basis_get_project_property VARIABLE)
  if (ARGC GREATER 3)
    message (FATAL_ERROR "Too many arguments!")
  endif ()
  if (ARGC EQUAL 1)
    set (ARGN_PROJECT "${PROJECT_NAME}")
    set (ARGN_PROPERTY "${VARIABLE}")
  elseif (ARGC EQUAL 2)
    if (ARGV1 MATCHES "^PROPERTY$")
      message (FATAL_ERROR "Expected argument after PROPERTY keyword!")
    endif ()
    set (ARGN_PROJECT  "${ARGV1}")
    set (ARGN_PROPERTY "${VARIABLE}")
  else ()
    if (ARGV1 MATCHES "^PROPERTY$")
      set (ARGN_PROJECT "${PROJECT_NAME}")
    else ()
      set (ARGN_PROJECT  "${ARGV1}")
    endif ()
    set (ARGN_PROPERTY "${ARGV2}")
  endif ()
  set (${VARIABLE} "${${ARGN_PROJECT}_${ARGN_PROPERTY}}" PARENT_SCOPE)
endfunction ()

# ============================================================================
# list / string manipulations
# ============================================================================

# ----------------------------------------------------------------------------
## @brief Sanitize string variable for use in regular expression.
#
# @note This function may not work for all cases, but is used in particular
#       to sanitize project names, target names, namespace identifiers,...
#
# @param [out] OUT String that can be used in regular expression.
# @param [in]  STR String to sanitize.
macro (basis_sanitize_for_regex OUT STR)
  string (REGEX REPLACE "([.+*?^$])" "\\\\\\1" ${OUT} "${STR}")
endmacro ()

# ----------------------------------------------------------------------------
## @brief Concatenates all list elements into a single string.
#
# The list elements are concatenated without any delimiter in between.
# Use basis_list_to_delimited_string() to specify a delimiter such as a
# whitespace character or comma (,) as delimiter.
#
# @param [out] STR  Output string.
# @param [in]  ARGN Input list.
#
# @returns Sets @p STR to the resulting string.
#
# @sa basis_list_to_delimited_string()
function (basis_list_to_string STR)
  set (OUT)
  foreach (ELEM ${ARGN})
    set (OUT "${OUT}${ELEM}")
  endforeach ()
  set ("${STR}" "${OUT}" PARENT_SCOPE)
endfunction ()

# ----------------------------------------------------------------------------
## @brief Concatenates all list elements into a single delimited string.
#
# @param [out] STR   Output string.
# @param [in]  DELIM Delimiter used to separate list elements.
#                    Each element which contains the delimiter as substring
#                    is surrounded by double quotes (") in the output string.
# @param [in]  ARGN  Input list.
#
# @returns Sets @p STR to the resulting string.
function (basis_list_to_delimited_string STR DELIM)
  set (OUT)
  foreach (ELEM ${ARGN})
    if (OUT)
      set (OUT "${OUT}${DELIM}")
    endif ()
    if (ELEM MATCHES "${DELIM}")
      set (OUT "${OUT}\"${ELEM}\"")
    else ()
      set (OUT "${OUT}${ELEM}")
    endif ()
  endforeach ()
  set ("${STR}" "${OUT}" PARENT_SCOPE)
endfunction ()

# ----------------------------------------------------------------------------
## @brief Splits a string at space characters into a list.
#
# @todo Probably this can be done in a better way...
#       Difficulty is, that string(REPLACE) does always replace all
#       occurrences. Therefore, we need a regular expression which matches
#       the entire string. More sophisticated regular expressions should do
#       a better job, though.
#
# @param [out] LST  Output list.
# @param [in]  STR  Input string.
#
# @returns Sets @p LST to the resulting CMake list.
function (basis_string_to_list LST STR)
  set (TMP "${STR}")
  set (OUT)
  # 1. extract elements such as "a string with spaces"
  while (TMP MATCHES "\"[^\"]*\"")
    string (REGEX REPLACE "^(.*)\"([^\"]*)\"(.*)$" "\\1\\3" TMP "${TMP}")
    if (OUT)
      set (OUT "${CMAKE_MATCH_2};${OUT}")
    else (OUT)
      set (OUT "${CMAKE_MATCH_2}")
    endif ()
  endwhile ()
  # 2. extract other elements separated by spaces (excluding first and last)
  while (TMP MATCHES " [^\" ]+ ")
    string (REGEX REPLACE "^(.*) ([^\" ]+) (.*)$" "\\1\\3" TMP "${TMP}")
    if (OUT)
      set (OUT "${CMAKE_MATCH_2};${OUT}")
    else (OUT)
      set (OUT "${CMAKE_MATCH_2}")
    endif ()
  endwhile ()
  # 3. extract first and last elements (if not done yet)
  if (TMP MATCHES "^[^\" ]+")
    set (OUT "${CMAKE_MATCH_0};${OUT}")
  endif ()
  if (NOT "${CMAKE_MATCH_0}" STREQUAL "${TMP}" AND TMP MATCHES "[^\" ]+$")
    set (OUT "${OUT};${CMAKE_MATCH_0}")
  endif ()
  # return resulting list
  set (${LST} "${OUT}" PARENT_SCOPE)
endfunction ()

# ============================================================================
# name <=> UID
# ============================================================================

# ----------------------------------------------------------------------------
## @brief Derive target name from source file name.
#
# @param [out] TARGET_NAME Target name.
# @param [in]  SOURCE_FILE Source file.
# @param [in]  COMPONENT   Third argument to get_filename_component().
#
# @returns Target name derived from @p SOURCE_FILE.
function (basis_get_source_target_name TARGET_NAME SOURCE_FILE COMPONENT)
  # remove ".in" suffix from file name
  string (REGEX REPLACE "\\.in$" "" SOURCE_FILE "${SOURCE_FILE}")
  # get name component
  get_filename_component (OUT "${SOURCE_FILE}" ${COMPONENT})
  # replace special characters
  string (REPLACE "." "_" OUT "${OUT}")
  # return
  set (${TARGET_NAME} "${OUT}" PARENT_SCOPE)
endfunction ()

# ----------------------------------------------------------------------------
## @brief Make target UID from given target name.
#
# This function is intended for use by the basis_add_*() functions only.
#
# @param [out] TARGET_UID  "Global" target name, i.e., actual CMake target name.
# @param [in]  TARGET_NAME Target name used as argument to BASIS CMake functions.
#
# @returns Sets @p TARGET_UID to the UID of the build target @p TARGET_NAME.
#
# @sa basis_get_target_uid()
macro (basis_make_target_uid TARGET_UID TARGET_NAME)
  set ("${TARGET_UID}" "${PROJECT_NAMESPACE_CMAKE}.${TARGET_NAME}")
  # strip off top-level namespace part (optional)
  if (NOT BASIS_USE_FULLY_QUALIFIED_UIDS)
    string (
      REGEX REPLACE
        "^${BASIS_PROJECT_NAMESPACE_CMAKE_REGEX}\\."
        ""
      "${TARGET_UID}"
        "${${TARGET_UID}}"
    )
  endif ()
endmacro ()

# ----------------------------------------------------------------------------
## @brief Get "global" target name, i.e., actual CMake target name.
#
# In order to ensure that CMake target names are unique across modules of
# a BASIS project, the target name given to the BASIS CMake functions is
# converted by basis_make_target_uid() into a so-called target UID which is
# used as actual CMake target name. This function can be used to get for a
# given target name or UID the closest match of a known target UID.
#
# In particular, if this project is a module of another BASIS project, the
# namespace given by @c PROJECT_NAMESPACE_CMAKE is used as prefix, where the
# namespace prefix and the build target name are separated by a dot (.).
# Otherwise, if this project is the top-level project, no namespace prefix is
# used and if the project's namespace is given as prefix, it will be removed.
# When the target is exported, however, the namespace of this project will be
# prefixed again. This is done by the basis_export_targets() function.
#
# Note that names of imported targets are not prefixed in any case.
#
# The counterpart basis_get_target_name() can be used to convert the target UID
# back to the target name without namespace prefix.
#
# @note At the moment, BASIS does not support modules which themselves have
#       modules again. This would require a more nested namespace hierarchy.
#
# @param [out] TARGET_UID  "Global" target name, i.e., actual CMake target name.
# @param [in]  TARGET_NAME Target name used as argument to BASIS CMake functions.
#
# @returns Sets @p TARGET_UID to the UID of the build target @p TARGET_NAME.
#
# @sa basis_get_target_name()
function (basis_get_target_uid TARGET_UID TARGET_NAME)
  # in case of a leading namespace separator, do not modify target name
  if (TARGET_NAME MATCHES "^\\.")
    set (UID "${TARGET_NAME}")
  # otherwise,
  else ()
    set (UID "${TARGET_NAME}")
    # try prepending namespace or parts of it until target is known
    if (BASIS_DEBUG AND BASIS_VERBOSE)
      message ("** basis_get_target_uid()")
    endif ()
    set (PREFIX "${PROJECT_NAMESPACE_CMAKE}")
    if (NOT BASIS_USE_FULLY_QUALIFIED_UIDS)
      string (
        REGEX REPLACE
          "^${BASIS_PROJECT_NAMESPACE_CMAKE_REGEX}\\."
          ""
        PREFIX
          "${PREFIX}"
      )
    endif ()
    while (PREFIX)
      if (BASIS_DEBUG AND BASIS_VERBOSE)
        message ("**     Trying: ${PREFIX}.${TARGET_NAME}")
      endif ()
      if (TARGET "${PREFIX}.${TARGET_NAME}")
        set (UID "${PREFIX}.${TARGET_NAME}")
        break ()
      else ()
        if (PREFIX MATCHES "(.*)\\.[^.]+")
          set (PREFIX "${CMAKE_MATCH_1}")
        else ()
          break ()
        endif ()
      endif ()
    endwhile ()
  endif ()
  # strip off top-level namespace part (optional)
  if (NOT BASIS_USE_FULLY_QUALIFIED_UIDS)
    string (
      REGEX REPLACE
        "^${BASIS_PROJECT_NAMESPACE_CMAKE_REGEX}\\."
        ""
      UID
        "${UID}"
    )
  endif ()
  # return
  if (BASIS_DEBUG AND BASIS_VERBOSE)
    message ("** basis_get_target_uid(): ${TARGET_NAME} -> ${UID}")
  endif ()
  set ("${TARGET_UID}" "${UID}" PARENT_SCOPE)
endfunction ()

# ----------------------------------------------------------------------------
## @brief Get fully-qualified target name.
#
# This function always returns a fully-qualified target UID, no matter if
# the option @c BASIS_USE_FULLY_QUALIFIED_UIDS is @c OFF. Note that
# if this option is @c ON, the returned target UID is may not be the
# actual name of a CMake target.
#
# @param [out] TARGET_UID  Fully-qualified target UID.
# @param [in]  TARGET_NAME Target name used as argument to BASIS CMake functions.
#
# @sa basis_get_target_uid()
function (basis_get_fully_qualified_target_uid TARGET_UID TARGET_NAME)
  basis_get_target_uid (UID "${TARGET_NAME}")
  if (NOT BASIS_USE_FULLY_QUALIFIED_UIDS)
    get_target_property (IMPORTED "${UID}" IMPORTED)
    if (NOT IMPORTED)
      set (UID "${BASIS_PROJECT_NAMESPACE_CMAKE}.${UID}")
    endif ()
  endif ()
  set ("${TARGET_UID}" "${UID}" PARENT_SCOPE)
endfunction ()

# ----------------------------------------------------------------------------
## @brief Get namespace of build target.
#
# @param [out] TARGET_NS  Namespace part of target UID.
# @param [in]  TARGET_UID Target UID/name.
function (basis_get_target_namespace TARGET_NS TARGET_UID)
  # make sure we have a fully-qualified target UID
  basis_get_fully_qualified_target_uid (UID "${TARGET_UID}")
  # return namespace part
  if (UID MATCHES "^(.*)\\.")
    set ("${TARGET_NS}" "${CMAKE_MATCH_1}" PARENT_SCOPE)
  else ()
    set ("${TARGET_NS}" "" PARENT_SCOPE)
  endif ()
endfunction ()

# ----------------------------------------------------------------------------
## @brief Get "local" target name, i.e., BASIS target name.
#
# @param [out] TARGET_NAME Target name used as argument to BASIS functions.
# @param [in]  TARGET_UID  "Global" target name, i.e., actual CMake target name.
#
# @returns Sets @p TARGET_NAME to the name of the build target with UID @p TARGET_UID.
#
# @sa basis_get_target_uid()
function (basis_get_target_name TARGET_NAME TARGET_UID)
  # make sure we have a fully-qualified target UID
  basis_get_fully_qualified_target_uid (UID "${TARGET_UID}")
  # strip off namespace of current project
  string (REGEX REPLACE "^${PROJECT_NAMESPACE_CMAKE_REGEX}\\." "" NAME "${UID}")
  # return
  if (BASIS_DEBUG AND BASIS_VERBOSE)
    message ("** basis_get_target_name(): ${UID} -> ${NAME}")
  endif ()
  set ("${TARGET_NAME}" "${NAME}" PARENT_SCOPE)
endfunction ()

# ----------------------------------------------------------------------------
## @brief Checks whether a given name is a valid target name.
#
# Displays fatal error message when target name is invalid.
#
# @param [in] TARGET_NAME Desired target name.
#
# @returns Nothing.
function (basis_check_target_name TARGET_NAME)
  # reserved target name ?
  list (FIND BASIS_RESERVED_TARGET_NAMES "${TARGET_NAME}" IDX)
  if (NOT IDX EQUAL -1)
    message (FATAL_ERROR "Target name \"${TARGET_NAME}\" is reserved and cannot be used.")
  endif ()

  # invalid target name ?
  if (NOT TARGET_NAME MATCHES "^[a-zA-Z]([a-zA-Z0-9._+]|-)*$")
    message (FATAL_ERROR "Target name '${TARGET_NAME}' is invalid.\nChoose a target name "
                         " which only contains alphanumeric characters, "
                         "'_', '-', '+', or '.', and starts with a letter.\n")
  endif ()

  if (TARGET_NAME MATCHES "\\.")
    message (FATAL_ERROR "Target name '${TARGET_NAME}' is invalid. Target names cannot"
                         " contain dots (.). Consider using underscores (_) instead.")
  endif ()

  # unique ?
  basis_get_target_uid (TARGET_UID "${TARGET_NAME}")

  if (TARGET "${TARGET_UID}")
    message (FATAL_ERROR "There exists already a target named ${TARGET_UID}."
                         " Target names must be unique.")
  endif ()
endfunction ()

# ----------------------------------------------------------------------------
## @brief Make test UID from given test name.
#
# This function is intended for use by the basis_add_test() only.
#
# @param [out] TEST_UID  "Global" test name, i.e., actual CTest test name.
# @param [in]  TEST_NAME Test name used as argument to BASIS CMake functions.
#
# @returns Sets @p TEST_UID to the UID of the test @p TEST_NAME.
#
# @sa basis_get_test_uid()
macro (basis_make_test_uid TEST_UID TEST_NAME)
  basis_make_target_uid ("${TEST_UID}" "${TEST_NAME}")
endmacro ()

# ----------------------------------------------------------------------------
## @brief Get "global" test name, i.e., actual CTest test name.
#
# In order to ensure that CTest test names are unique across BASIS projects,
# the test name used by a developer of a BASIS project is converted by this
# function into another test name which is used as acutal CTest test name.
#
# The function basis_get_test_name() can be used to convert the unique test
# name, the test UID, back to the original test name passed to this function.
#
# @param [out] TEST_UID  "Global" test name, i.e., actual CTest test name.
# @param [in]  TEST_NAME Test name used as argument to BASIS CMake functions.
#
# @returns Sets @p TEST_UID to the UID of the test @p TEST_NAME.
#
# @sa basis_get_test_name()
macro (basis_get_test_uid TEST_UID TEST_NAME)
  if (TEST_NAME MATCHES "\\.")
    set ("${TEST_UID}" "${TEST_NAME}")
  else ()
    set ("${TEST_UID}" "${PROJECT_NAMESPACE_CMAKE}.${TEST_NAME}")
  endif ()
  # strip off top-level namespace part (optional)
  if (NOT BASIS_USE_FULLY_QUALIFIED_UIDS)
    string (
      REGEX REPLACE
        "^${BASIS_PROJECT_NAMESPACE_CMAKE_REGEX}\\."
        ""
      "${TEST_UID}"
        "${${TEST_UID}}"
    )
  endif ()
endmacro ()

# ----------------------------------------------------------------------------
## @brief Get "global" test name, i.e., actual CTest test name.
#
# This function always returns a fully-qualified test UID, no matter if
# the option @c BASIS_USE_FULLY_QUALIFIED_UIDS is @c OFF. Note that
# if this option is @c ON, the returned test UID may not be the
# actual name of a CMake test.
#
# @param [out] TEST_UID  Fully-qualified test UID.
# @param [in]  TEST_NAME Test name used as argument to BASIS CMake functions.
#
# @sa basis_get_test_uid()
macro (basis_get_fully_qualified_test_uid TEST_UID TEST_NAME)
  if (TEST_NAME MATCHES "\\.")
    set ("${TEST_UID}" "${TEST_NAME}")
  else ()
    set ("${TEST_UID}" "${PROJECT_NAMESPACE_CMAKE}.${TEST_NAME}")
  endif ()
endmacro ()

# ----------------------------------------------------------------------------
## @brief Get namespace of test.
#
# @param [out] TEST_NS  Namespace part of test UID. If @p TEST_UID is
#                       no UID, i.e., does not contain a namespace part,
#                       the namespace of this project is returned.
# @param [in]  TEST_UID Test UID/name.
macro (basis_get_test_namespace TEST_NS TEST_UID)
  if (TEST_UID MATCHES "^(.*)\\.")
    set ("${TEST_NS}" "${CMAKE_MATCH_1}" PARENT_SCOPE)
  else ()
    set ("${TEST_NS}" "" PARENT_SCOPE)
  endif ()
endmacro ()

# ----------------------------------------------------------------------------
## @brief Get "local" test name, i.e., BASIS test name.
#
# @param [out] TEST_NAME Test name used as argument to BASIS functions.
# @param [in]  TEST_UID  "Global" test name, i.e., actual CTest test name.
#
# @returns Sets @p TEST_NAME to the name of the test with UID @p TEST_UID.
#
# @sa basis_get_test_uid()
macro (basis_get_test_name TEST_NAME TEST_UID)
  if (TEST_UID MATCHES "([^.]+)$")
    set ("${TEST_NAME}" "${CMAKE_MATCH_1}" PARENT_SCOPE)
  else ()
    set ("${TEST_NAME}" "" PARENT_SCOPE)
  endif ()
endmacro ()

# ----------------------------------------------------------------------------
## @brief Checks whether a given name is a valid test name.
#
# Displays fatal error message when test name is invalid.
#
# @param [in] TEST_NAME Desired test name.
#
# @returns Nothing.
function (basis_check_test_name TEST_NAME)
  list (FIND BASIS_RESERVED_TEST_NAMES "${TEST_NAME}" IDX)
  if (NOT IDX EQUAL -1)
    message (FATAL_ERROR "Test name \"${TEST_NAME}\" is reserved and cannot be used.")
  endif ()

  if (NOT TEST_NAME MATCHES "^[a-zA-Z]([a-zA-Z0-9_+.]|-)*$")
    message (FATAL_ERROR "Test name ${TEST_NAME} is invalid.\nChoose a test name "
                         " which only contains alphanumeric characters, "
                         "'_', '-', '+', or '.', and starts with a letter.\n")
  endif ()

  if (TEST_NAME MATCHES "\\.")
    message (FATAL_ERROR "Test name ${TEST_NAME} is invalid. Test names cannot"
                         " contain dots (.). Consider using underscores (_) instead.")
  endif ()
endfunction ()

# ============================================================================
# common target tools
# ============================================================================

# ----------------------------------------------------------------------------
## @brief Detect programming language of given source code files.
#
# This function determines the programming language in which the given source
# code files are written. If no common programming language could be determined,
# "AMBIGUOUS" is returned. If none of the following programming languages
# could be determined, "UNKNOWN" is returned: CXX (i.e., C++), JAVA,
# JAVASCRIPT, PYTHON, PERL, BASH, BATCH, MATLAB.
#
# @param [out] LANGUAGE Detected programming language.
# @param [in]  ARGN     List of source code files.
function (basis_get_source_language LANGUAGE)
  set (LANGUAGE_OUT)
  # iterate over source files
  foreach (SOURCE_FILE ${ARGN})
    # ignore .in suffix
    string (REGEX REPLACE "\\.in$" "" SOURCE_FILE "${SOURCE_FILE}")
    # C++
    if (SOURCE_FILE MATCHES "\\.(c|cc|cpp|cxx|h|hpp|hxx|txx|inl)$")
      set (LANG "CXX")
    # Java
    elseif (SOURCE_FILE MATCHES "\\.java$")
      set (LANG "JAVA")
    # JavaScript
    elseif (SOURCE_FILE MATCHES "\\.js$")
      set (LANG "JAVASCRIPT")
    # Python
    elseif (SOURCE_FILE MATCHES "\\.py$")
      set (LANG "PYTHON")
    # Perl
    elseif (SOURCE_FILE MATCHES "\\.(pl|pm|t)$")
      set (LANG "PERL")
    # BASH
    elseif (SOURCE_FILE MATCHES "\\.sh$")
      set (LANG "BASH")
    # Batch
    elseif (SOURCE_FILE MATCHES "\\.bat$")
      set (LANG "BATCH")
    # MATLAB
    elseif (SOURCE_FILE MATCHES "\\.m$")
      set (LANG "MATLAB")
    # unknown
    else ()
      set (LANGUAGE_OUT "UNKNOWN")
      break ()
    endif ()
    # detect ambiguity
    if (LANGUAGE_OUT AND NOT LANG MATCHES "${LANGUAGE_OUT}")
      if (LANGUAGE_OUT MATCHES "CXX" AND LANG MATCHES "MATLAB")
        # MATLAB Compiler can handle this...
      elseif (LANGUAGE_OUT MATCHES "MATLAB" AND LANG MATCHES "CXX")
        # language stays MATLAB
        set (LANG "MATLAB")
      else ()
        # ambiguity
        set (LANGUAGE_OUT "AMBIGUOUS")
        break ()
      endif ()
    endif ()
    # update current language
    set (LANGUAGE_OUT "${LANG}")
  endforeach ()
  # return
  set (${LANGUAGE} "${LANGUAGE_OUT}" PARENT_SCOPE)
endfunction ()

# ----------------------------------------------------------------------------
## @brief Configure .in source files.
#
# This function configures each source file in the given argument list with
# a .in file name suffix and stores the configured file in the build tree
# with the same relative directory as the template source file itself.
# The first argument names the CMake variable of the list of configured
# source files where each list item is the absolute file path of the
# corresponding (configured) source file.
#
# @param [out] LIST_NAME Name of output list.
# @param [in]  ARGN      These arguments are parsed and the following
#                        options recognized. All remaining arguments are
#                        considered to be source file paths.
# @par
# <table border="0">
#   <tr>
#     @tp @b BINARY_DIRECTORY @endtp
#     <td>Explicitly specify directory in build tree where configured
#         source files should be written to.</td>
#   </tr>
#   <tr>
#     @tp @b KEEP_DOT_IN_SUFFIX @endtp
#     <td>By default, after a source file with the .in extension has been
#         configured, the .in suffix is removed from the file name.
#         This can be omitted by giving this option.</td>
#   </tr>
# </table>
#
# @returns Nothing.
function (basis_configure_sources LIST_NAME)
  # parse arguments
  CMAKE_PARSE_ARGUMENTS (ARGN "KEEP_DOT_IN_SUFFIX" "BINARY_DIRECTORY" "" ${ARGN})

  if (ARGN_BINARY_DIRECTORY AND NOT ARGN_BINARY_DIRECTORY MATCHES "^${PROJECT_BINARY_DIR}")
    message (FATAL_ERROR "Specified BINARY_DIRECTORY must be inside the build tree!")
  endif ()

  # configure source files
  set (CONFIGURED_SOURCES)
  foreach (SOURCE ${ARGN_UNPARSED_ARGUMENTS})
    # the .in suffix is optional, add it here if a .in file exists for this
    # source file, but only if the source file itself does not name an acutally
    # existing source file
    if (NOT SOURCE MATCHES "\\.in$" AND NOT EXISTS "${SOURCE}" AND EXISTS "${SOURCE}.in")
      set (SOURCE "${SOURCE}.in")
    endif ()
    if (SOURCE MATCHES "\\.in$")
      # if binary directory was given explicitly, use it
      if (ARGN_BINARY_DIRECTORY)
        get_filename_component (SOURCE_NAME "${SOURCE}" NAME)
        if (NOT ARGN_KEEP_DOT_IN_SUFFIX)
          string (REGEX REPLACE "\\.in$" "" SOURCE_NAME "${SOURCE_NAME}")
        endif ()
        set (CONFIGURED_SOURCE "${ARGN_BINARY_DIRECTORY}/${SOURCE_NAME}")
      # otherwise,
      else ()
        # if source is in project's source tree use relative binary directory
        basis_sanitize_for_regex (REGEX "${PROJECT_SOURCE_DIR}")
        if (SOURCE MATCHES "^${REGEX}")
          basis_get_relative_path (CONFIGURED_SOURCE "${CMAKE_CURRENT_SOURCE_DIR}" "${SOURCE}")
          get_filename_component (CONFIGURED_SOURCE "${CMAKE_CURRENT_BINARY_DIR}/${CONFIGURED_SOURCE}" ABSOLUTE)
          if (NOT ARGN_KEEP_DOT_IN_SUFFIX)
            string (REGEX REPLACE "\\.in$" "" CONFIGURED_SOURCE "${CONFIGURED_SOURCE}")
          endif ()
        # otherwise, use current binary directory
        else ()
          get_filename_component (SOURCE_NAME "${SOURCE}" NAME)
          if (NOT ARGN_KEEP_DOT_IN_SUFFIX)
            string (REGEX REPLACE "\\.in$" "" SOURCE_NAME "${SOURCE_NAME}")
          endif ()
          set (CONFIGURED_SOURCE "${CMAKE_CURRENT_BINARY_DIR}/${SOURCE_NAME}")
        endif ()
      endif ()
      # configure source file
      configure_file ("${SOURCE}" "${CONFIGURED_SOURCE}" @ONLY)
      if (BASIS_DEBUG)
        message ("** Configured source file with .in extension")
        message ("**     Source:            ${SOURCE}")
        message ("**     Configured source: ${CONFIGURED_SOURCE}")
      endif ()
    else ()
      # if the source file path is relative, prefer possibly already
      # configured sources in build tree such as the test driver source file
      # created by create_test_sourcelist() or a manual use of configure_file()
      if (IS_ABSOLUTE "${SOURCE}")
        set (CONFIGURED_SOURCE "${SOURCE}")
      else ()
        if (EXISTS "${CMAKE_CURRENT_BINARY_DIR}/${SOURCE}")
          set (CONFIGURED_SOURCE "${CMAKE_CURRENT_BINARY_DIR}/${SOURCE}")
        else ()
          get_filename_component (CONFIGURED_SOURCE "${SOURCE}" ABSOLUTE)
        endif ()
      endif ()
      if (BASIS_DEBUG)
        message ("** Skipped configuration of source file")
        message ("**     Source:            ${SOURCE}")
        message ("**     Configured source: ${CONFIGURED_SOURCE}")
      endif ()
    endif ()
    list (APPEND CONFIGURED_SOURCES "${CONFIGURED_SOURCE}")
  endforeach ()
  # return
  set (${LIST_NAME} "${CONFIGURED_SOURCES}" PARENT_SCOPE)
endfunction ()

# ----------------------------------------------------------------------------
## @brief Get type name of target.
#
# @param [out] TYPE        The target's type name or NOTFOUND.
# @param [in]  TARGET_NAME The name of the target.
function (basis_get_target_type TYPE TARGET_NAME)
  basis_get_target_uid (TARGET_UID "${TARGET_NAME}")
  if (TARGET ${TARGET_UID})
    get_target_property (TYPE_OUT ${TARGET_UID} "BASIS_TYPE")
    if (NOT TYPE_OUT)
      # in particular imported targets may not have a BASIS_TYPE property
      get_target_property (TYPE_OUT ${TARGET_UID} "TYPE")
    endif ()
  else ()
    set (TYPE_OUT "NOTFOUND")
  endif ()
  set ("${TYPE}" "${TYPE_OUT}" PARENT_SCOPE)
endfunction ()

# ----------------------------------------------------------------------------
## @brief Get location of build target output file.
#
# This convenience function can be used to get the full path of the output
# file generated by a given build target. It is similar to the read-only
# @c LOCATION property of CMake targets and should be used instead of
# reading this porperty.
#
# @param [out] VAR         Path of build target output file.
# @param [in]  TARGET_NAME Name of build target.
# @param [in]  PART        Which file name component of the @c LOCATION
#                          property to return. See get_filename_component().
#                          If POST_INSTALL_RELATIVE is given as argument,
#                          @p VAR is set to the path of the installed file
#                          relative to the installation prefix. Similarly,
#                          POST_INSTALL sets @p VAR to the absolute path
#                          of the installed file post installation.
#
# @returns Path of output file similar to @c LOCATION property of CMake targets.
#
# @sa http://www.cmake.org/cmake/help/cmake-2-8-docs.html#prop_tgt:LOCATION
function (basis_get_target_location VAR TARGET_NAME PART)
  basis_get_target_uid (TARGET_UID "${TARGET_NAME}")
  if (TARGET "${TARGET_UID}")
    basis_get_target_name (TARGET_NAME "${TARGET_UID}")
    basis_get_target_type (TYPE        "${TARGET_UID}")
    get_target_property (IMPORTED ${TARGET_UID} "IMPORTED")

    # ------------------------------------------------------------------------
    # imported custom targets
    #
    # Note: This might not be required though as even custom executable
    #       and library targets can be imported using CMake's
    #       add_executable(<NAME> IMPORTED) and add_library(<NAME> <TYPE> IMPORTED)
    #       commands. Such executable can, for example, also be a BASH
    #       script built by basis_add_script().

    if (IMPORTED)

      # 1. Try IMPORTED_LOCATION_<CMAKE_BUILD_TYPE>
      if (CMAKE_BUILD_TYPE)
        string (TOUPPER "${CMAKE_BUILD_TYPE}" U)
      else ()
        set (U "NOCONFIG")
      endif ()
      get_target_property (LOCATION ${TARGET_UID} "IMPORTED_LOCATION_${U}")
      # 2. Try IMPORTED_LOCATION
      if (NOT LOCATION)
        get_target_property (LOCATION ${TARGET_UID} "IMPORTED_LOCATION")
      endif ()
      # 3. Prefer Release over all other configurations
      if (NOT LOCATION)
        get_target_property (LOCATION ${TARGET_UID} "IMPORTED_LOCATION_RELEASE")
      endif ()
      # 4. Just use any of the imported configurations
      if (NOT LOCATION)
        get_property (CONFIGS TARGET "${TARGET_UID}" PROPERTY IMPORTED_CONFIGURATIONS)
        foreach (C IN LISTS CONFIGS)
          get_target_property (LOCATION ${TARGET_UID} "IMPORTED_LOCATION_${C}")
          if (LOCATION)
            break ()
          endif ()
        endforeach ()
      endif ()

      # Make path relative to INSTALL_PREFIX if POST_INSTALL_PREFIX given
      if (LOCATION AND ARGV2 MATCHES "POST_INSTALL_RELATIVE")
        file (RELATIVE_PATH LOCATION "${INSTALL_PREFIX}" "${LOCATION}")
      endif ()

    # ------------------------------------------------------------------------
    # non-imported custom targets

    else ()

      # ~~~~~~~~~~~~~~~~~~~~~~~~~~~~~~~~~~~~~~~~~~~~~~~~~~~~~~~~~~~~~~~~~~~~~~
      # libraries

      if (TYPE MATCHES "LIBRARY|MEX")

        if (TYPE MATCHES "STATIC")
          if (PART MATCHES "^POST_INSTALL$|^POST_INSTALL_RELATIVE$")
            get_target_property (DIRECTORY "${TARGET_UID}" "ARCHIVE_INSTALL_DIRECTORY")
          endif ()
          if (NOT DIRECTORY)
            get_target_property (DIRECTORY "${TARGET_UID}" "ARCHIVE_OUTPUT_DIRECTORY")
          endif ()
          get_target_property (FNAME     "${TARGET_UID}" "ARCHIVE_OUTPUT_NAME")
        else ()
          if (PART MATCHES "^POST_INSTALL$|^POST_INSTALL_RELATIVE$")
            get_target_property (DIRECTORY "${TARGET_UID}" "LIBRARY_INSTALL_DIRECTORY")
          endif ()
          if (NOT DIRECTORY)
            get_target_property (DIRECTORY "${TARGET_UID}" "LIBRARY_OUTPUT_DIRECTORY")
          endif ()
          get_target_property (FNAME "${TARGET_UID}" "LIBRARY_OUTPUT_NAME")
        endif ()

      # ~~~~~~~~~~~~~~~~~~~~~~~~~~~~~~~~~~~~~~~~~~~~~~~~~~~~~~~~~~~~~~~~~~~~~~
      # executables

      else ()

        if (PART MATCHES "^POST_INSTALL$|^POST_INSTALL_RELATIVE$")
          get_target_property (DIRECTORY "${TARGET_UID}" "RUNTIME_INSTALL_DIRECTORY")
        endif ()
        if (NOT DIRECTORY)
          get_target_property (DIRECTORY "${TARGET_UID}" "RUNTIME_OUTPUT_DIRECTORY")
        endif ()
        get_target_property (FNAME "${TARGET_UID}" "RUNTIME_OUTPUT_NAME")
      endif ()
      if (NOT FNAME)
        get_target_property (FNAME "${TARGET_UID}" "OUTPUT_NAME")
      endif ()
      get_target_property (PREFIX "${TARGET_UID}" "PREFIX")
      get_target_property (SUFFIX "${TARGET_UID}" "SUFFIX")

      if (FNAME)
        set (TARGET_FILE "${FNAME}")
      else ()
        set (TARGET_FILE "${TARGET_NAME}")
      endif ()
      if (PREFIX)
        set (TARGET_FILE "${PREFIX}${TARGET_FILE}")
      endif ()
      if (SUFFIX)
        set (TARGET_FILE "${TARGET_FILE}${SUFFIX}")
      elseif (WIN32 AND TYPE MATCHES "^EXECUTABLE$")
        set (TARGET_FILE "${TARGET_FILE}.exe")
      endif ()

      if (PART MATCHES "^POST_INSTALL$")
        if (NOT IS_ABSOLUTE "${DIRECTORY}")
          set (DIRECTORY "${INSTALL_PREFIX}/${DIRECTORY}")
        endif ()
      elseif (PART MATCHES "^POST_INSTALL_RELATIVE$")
        if (IS_ABSOLUTE "${DIRECTORY}")
          file (RELATIVE_PATH DIRECTORY "${INSTALL_PREFIX}" "${DIRECTORY}")
          if (NOT DIRECTORY)
            set (DIRECTORY ".")
          endif ()
        endif ()
      endif ()

      set (LOCATION "${DIRECTORY}/${TARGET_FILE}")

    endif ()

    # get filename component
    if (NOT PART MATCHES "^POST_INSTALL$|^POST_INSTALL_RELATIVE$")
      get_filename_component (LOCATION "${LOCATION}" "${PART}")
    endif ()

  else ()
    message (FATAL_ERROR "basis_get_target_location(): Unknown target ${TARGET_UID}")
  endif ()

  # return
  set ("${VAR}" "${LOCATION}" PARENT_SCOPE)
endfunction ()

# ============================================================================
# generator expressions
# ============================================================================

# ----------------------------------------------------------------------------
## @brief Process generator expressions in arguments.
#
# This command evaluates the $&lt;TARGET_FILE:tgt&gt; and related generator
# expressions also for custom targets such as scripts and MATLAB Compiler
# targets. For other generator expressions whose argument is a target name,
# this function replaces the target name by the target UID, i.e., the actual
# CMake target name such that the expression can be evaluated by CMake.
# The following generator expressions are directly evaluated by this function:
# <table border=0>
#   <tr>
#     @tp <b><tt>$&lt;TARGET_FILE:tgt&gt;</tt></b> @endtp
#     <td>Absolute file path of built target.</td>
#   </tr>
#   <tr>
#     @tp <b><tt>$&lt;TARGET_FILE_POST_INSTALL:tgt&gt;</tt></b> @endtp
#     <td>Absolute path of target file after installation using the
#         current @c INSTALL_PREFIX.</td>
#   </tr>
#   <tr>
#     @tp <b><tt>$&lt;TARGET_FILE_POST_INSTALL_RELATIVE:tgt&gt;</tt></b> @endtp
#     <td>Path of target file after installation relative to @c INSTALL_PREFIX.</td>
#   </tr>
# </table>
# Additionally, the suffix <tt>_NAME</tt> or <tt>_DIR</tt> can be appended
# to the name of each of these generator expressions to get only the basename
# of the target file including the extension or the corresponding directory
# path, respectively.
#
# Generator expressions are in particular supported by basis_add_test().
#
# @param [out] ARGS Name of output list variable.
# @param [in]  ARGN List of arguments to process.
#
# @sa basis_add_test()
# @sa http://www.cmake.org/cmake/help/cmake-2-8-docs.html#command:add_test
function (basis_process_generator_expressions ARGS)
  set (ARGS_OUT)
  foreach (ARG IN LISTS ARGN)
    string (REGEX MATCHALL "\\$<.*TARGET.*:.*>" EXPRS "${ARG}")
    foreach (EXPR IN LISTS EXPRS)
      if (EXPR MATCHES "\\$<(.*):(.*)>")
        set (EXPR_NAME   "${CMAKE_MATCH_1}")
        set (TARGET_NAME "${CMAKE_MATCH_2}")
        # TARGET_FILE* expression, including custom targets
        if (EXPR_NAME MATCHES "^TARGET_FILE(.*)")
          if (NOT CMAKE_MATCH_1)
            set (CMAKE_MATCH_1 "ABSOLUTE")
          endif ()
          string (REGEX REPLACE "^_" "" PART "${CMAKE_MATCH_1}")
          basis_get_target_location (ARG "${TARGET_NAME}" ${PART})
        # other generator expression supported by CMake
        # only replace target name, but do not evaluate expression
        else ()
          basis_get_target_uid (TARGET_UID "${CMAKE_MATCH_2}")
          string (REPLACE "${EXPR}" "$<${CMAKE_MATCH_1}:${TARGET_UID}>" ARG "${ARG}")
        endif ()
        if (BASIS_DEBUG AND BASIS_VERBOSE)
          message ("** basis_process_generator_expressions():")
          message ("**   Expression:  ${EXPR}")
          message ("**   Keyword:     ${EXPR_NAME}")
          message ("**   Argument:    ${TARGET_NAME}")
          message ("**   Replaced by: ${ARG}")
        endif ()
      endif ()
    endforeach ()
    list (APPEND ARGS_OUT "${ARG}")
  endforeach ()
  set (${ARGS} "${ARGS_OUT}" PARENT_SCOPE)
endfunction ()


## @}
# end of Doxygen group<|MERGE_RESOLUTION|>--- conflicted
+++ resolved
@@ -220,11 +220,7 @@
       endif ()
     endif ()
     # provide option which allows users to disable use of not required packages
-<<<<<<< HEAD
-    if (${PKG}_FOUND AND NOT ARGN_REQUIRED AND NOT ARGN_QUIET)
-=======
     if (${PKG}_FOUND AND NOT ARGN_REQUIRED)
->>>>>>> a0166fe0
       option (USE_${PKG} "Enable/disable use of package ${PKG}." ON)
       if (NOT USE_${PKG})
         set (${PKG}_FOUND       FALSE)
