# ============================================================================
# Copyright (c) 2011-2012 University of Pennsylvania
# Copyright (c) 2013-2014 Carnegie Mellon University
# Copyright (c) 2013-2014 Andreas Schuh
# All rights reserved.
#
# See COPYING file for license information or visit
# http://opensource.andreasschuh.com/cmake-basis/download.html#license
# ============================================================================

##############################################################################
# @file  CommonTools.cmake
# @brief Definition of common CMake functions.
#
# @ingroup CMakeTools
##############################################################################

if (__BASIS_COMMONTOOLS_INCLUDED)
  return ()
else ()
  set (__BASIS_COMMONTOOLS_INCLUDED TRUE)
endif ()


include (CMakeParseArguments)


## @addtogroup CMakeUtilities
#  @{


# ============================================================================
# find other packages
# ============================================================================

# ----------------------------------------------------------------------------
## @brief Overloaded find_package() command.
#
# This macro calls CMake's
# <a href="http://www.cmake.org/cmake/help/cmake-2-8-docs.html#command:find_package">
# find_package()</a> command and converts obsolete all uppercase "<PKG>_<VAR>"
# variables to case-sensitive "<Pkg>_<VAR>" variables.
# It further ensures that the global variables CMAKE_FIND_LIBRARY_SUFFIXES
# and CMAKE_FIND_EXECUTABLE_SUFFIX are reset to the values they had before
# the call to find_package(). This is required if the "Find<Pkg>.cmake" module
# has modified these variables, but not restored their initial value.
macro (find_package)
  if (BASIS_DEBUG)
    message ("find_package(${ARGV})")
  endif ()
  # attention: find_package() can be recursive. Hence, use "stack" to keep
  #            track of library suffixes. Further note that we need to
  #            maintain a list of lists, which is not supported by CMake.
  list (APPEND _BASIS_FIND_LIBRARY_SUFFIXES "{${CMAKE_FIND_LIBRARY_SUFFIXES}}")
  list (APPEND _BASIS_FIND_EXECUTABLE_SUFFIX "${CMAKE_FIND_EXECUTABLE_SUFFIX}")
  _find_package(${ARGV})
  # map obsolete <PKG>_* variables to case-sensitive <Pkg>_*
  string (TOUPPER "${ARGV0}" _FP_ARGV0_U)
  foreach (_FP_VAR IN ITEMS FOUND DIR USE_FILE
                            VERSION VERSION_STRING VERSION_MAJOR VERSION_MINOR VERSION_PATCH
                            INCLUDE_DIR INCLUDE_DIRS INCLUDE_PATH
                            LIBRARY_DIR LIBRARY_DIRS LIBRARY_PATH)
    if (NOT DEFINED ${ARGV0}_${_FP_VAR} AND DEFINED ${_FP_ARGV0_U}_${_FP_VAR})
      set (${ARGV0}_${_FP_VAR} "${${_FP_ARGV0_U}_${_FP_VAR}}")
    endif ()
  endforeach ()
  unset (_FP_VAR)
  unset (_FP_ARGV0_U)
  # restore CMAKE_FIND_LIBRARY_SUFFIXES
  string (REGEX REPLACE ";?{([^}]*)}$" "" _BASIS_FIND_LIBRARY_SUFFIXES "${_BASIS_FIND_LIBRARY_SUFFIXES}")
  set (CMAKE_FIND_LIBRARY_SUFFIXES "${CMAKE_MATCH_1}")
  # restore CMAKE_FIND_EXECUTABLE_SUFFIX
  list (LENGTH _BASIS_FIND_EXECUTABLE_SUFFIX _FP_LAST)
  if (_FP_LAST GREATER 0)
    math (EXPR _FP_LAST "${_FP_LAST} - 1")
    list (REMOVE_AT _BASIS_FIND_EXECUTABLE_SUFFIX ${_FP_LAST})
  endif ()
  unset (_FP_LAST)
endmacro ()

# ----------------------------------------------------------------------------
## @brief Tokenize dependency specification.
#
# This function parses a dependency specification such as
# "ITK-4.1{TestKernel,IO}" into the package name, i.e., ITK, the requested
# (minimum) package version, i.e., 4.1, and a list of package components, i.e.,
# TestKernel and IO. A valid dependency specification must specify the package
# name of the dependency (case-sensitive). The version and components
# specification are optional. Note that the components specification may
# be separated by an arbitrary number of whitespace characters including
# newlines. The same applies to the specification of the components themselves.
# This allows one to format the dependency specification as follows, for example:
# @code
# ITK {
#   TestKernel,
#   IO
# }
# @endcode
#
# @param [in]  DEP Dependency specification, i.e., "<Pkg>[-<version>][{<Component1>[,...]}]".
# @param [out] PKG Package name.
# @param [out] VER Package version.
# @param [out] CMP List of package components.
function (basis_tokenize_dependency DEP PKG VER CMP)
  set (CMPS)
  if (DEP MATCHES "^([^ ]+)[ \\n\\t]*{([^}]*)}$")
    set (DEP "${CMAKE_MATCH_1}")
    string (REPLACE "," ";" COMPONENTS "${CMAKE_MATCH_2}")
    foreach (C IN LISTS COMPONENTS)
      string (STRIP "${C}" C)
      list (APPEND CMPS ${C})
    endforeach ()
  endif ()
  if (DEP MATCHES "^(.*)-([0-9]+)(\\.[0-9]+)?(\\.[0-9]+)?(\\.[0-9]+)?$")
    set (${PKG} "${CMAKE_MATCH_1}" PARENT_SCOPE)
    set (${VER} "${CMAKE_MATCH_2}${CMAKE_MATCH_3}${CMAKE_MATCH_4}${CMAKE_MATCH_5}" PARENT_SCOPE)
  else ()
    set (${PKG} "${DEP}" PARENT_SCOPE)
    set (${VER} ""       PARENT_SCOPE)
  endif ()
  set (${CMP} "${CMPS}" PARENT_SCOPE)
endfunction ()

# ----------------------------------------------------------------------------
## @brief Find external software package or other project module.
#
# This function replaces CMake's
# <a href="http://www.cmake.org/cmake/help/cmake-2-8-docs.html#command:find_package">
# find_package()</a> command and extends its functionality.
# In particular, if the given package name is the name of another module
# of this project (the top-level project), it ensures that this module is
# found instead of an external package.
#
# If the package is found, but only optionally used, i.e., the @c REQUIRED
# argument was not given to this macro, a <tt>USE_&lt;Pkg&gt;</tt> option is
# added by this macro which is by default @c ON. This option can be set to
# @c OFF by the user in order to force the <tt>&lt;Pkg&gt;_FOUND</tt> variable
# to be set to @c FALSE again even if the package was found. This allows the
# user to specify which of the optional dependencies should actually not be
# used for the build of the software even though these packages are installed
# on their system.
#
# @param [in] PACKAGE Name of other package. Optionally, the package name
#                     can include a version specification as suffix which
#                     is separated by the package name using a dash (-), i.e.,
#                     &lt;Package&gt;[-major[.minor[.patch[.tweak]]]].
#                     If a version specification is given, it is passed on as
#                     @c version argument to CMake's
#                     <a href="http://www.cmake.org/cmake/help/cmake-2-8-docs.html#command:find_package">
#                     find_package()</a> command.
# @param [in] ARGN    Advanced arguments for
#                     <a href="http://www.cmake.org/cmake/help/cmake-2-8-docs.html#command:find_package">
#                     find_package()</a>.
#
# @retval <PACKAGE>_FOUND Whether the given package was found.
#
# @sa http://www.cmake.org/cmake/help/cmake-2-8-docs.html#command:find_package
#
# @ingroup CMakeAPI
macro (basis_find_package PACKAGE)
  # parse arguments
  CMAKE_PARSE_ARGUMENTS (
    ARGN
    "EXACT;QUIET;REQUIRED"
    ""
    "COMPONENTS"
    ${ARGN}
  )
  # --------------------------------------------------------------------------
  # tokenize dependency specification
  basis_tokenize_dependency ("${PACKAGE}" PKG VER CMPS)
  list (APPEND ARGN_COMPONENTS ${CMPS})
  unset (CMPS)
  if (ARGN_UNPARSED_ARGUMENTS MATCHES "^[0-9]+(\\.[0-9]+)*$" AND VER)
    message (FATAL_ERROR "Cannot use both version specification as part of "
                         "package name and explicit version argument.")
  else ()
    set (VER "${CMAKE_MATCH_0}")
  endif ()
  # --------------------------------------------------------------------------
  # preserve <PKG>_DIR variable which might get reset if different versions
  # of the package are searched or if package is optional and deselected
  set (PKG_DIR "${${PKG}_DIR}")
  # --------------------------------------------------------------------------
  # some debugging output
  if (BASIS_DEBUG)
    message ("** basis_find_package()")
    message ("**     Package:    ${PKG}")
    if (VER)
    message ("**     Version:    ${VER}")
    endif ()
    if (ARGN_COMPONENTS)
    message ("**     Components: [${ARGN_COMPONENTS}]")
    endif ()
  endif ()
  # --------------------------------------------------------------------------
  # find other modules of same project
  set (PKG_IS_MODULE FALSE)
  if (PROJECT_IS_MODULE)
    # allow modules to specify top-level project as dependency
    if (PKG MATCHES "^${TOPLEVEL_PROJECT_NAME}$")
      if (BASIS_DEBUG)
        message ("**     This is the top-level project.")
      endif ()
      set (${PKG}_FOUND TRUE)
    # look for other module of top-level project
    elseif (PROJECT_MODULES MATCHES "(^|;)${PKG}(;|$)")
      set (PKG_IS_MODULE TRUE)
      if (PROJECT_MODULES_ENABLED MATCHES "(^|;)${PKG}(;|$)")
        if (BASIS_DEBUG)
          message ("**     Identified it as other module of this project.")
        endif ()
        include ("${${PKG}_DIR}/${TOPLEVEL_PROJECT_PACKAGE_CONFIG_PREFIX}${PKG}Config.cmake")
        set (${PKG}_FOUND TRUE)
      else ()
        set (${PKG}_FOUND FALSE)
      endif ()
    endif ()
  # --------------------------------------------------------------------------
  # find bundled packages
  elseif (BUNDLE_PROJECTS MATCHES "(^|;)${PKG}(;|$)")
    if  (EXISTS "${CMAKE_INSTALL_PREFIX}/${INSTALL_CONFIG_DIR}/${PKG}Config.cmake")
      set (PKG_CONFIG_FILE "${CMAKE_INSTALL_PREFIX}/${INSTALL_CONFIG_DIR}/${PKG}Config.cmake")
    else ()
      string (TOLOWER "${PKG}" PKG_L)
      if (EXISTS "${CMAKE_INSTALL_PREFIX}/${INSTALL_CONFIG_DIR}/${PKG_L}-config.cmake")
        set (PKG_CONFIG_FILE "${CMAKE_INSTALL_PREFIX}/${INSTALL_CONFIG_DIR}/${PKG_L}-config.cmake")
      else ()
        set (PKG_CONFIG_FILE)
      endif ()
      unset (PKG_L)
    endif ()
    if (PKG_CONFIG_FILE)
      if (BASIS_DEBUG)
        message ("**     Identified it as other package of this bundle.")
      endif ()
      get_filename_component (PKG_CONFIG_DIR "${PKG_CONFIG_FILE}" PATH)
      basis_set_or_update_value (${PKG}_DIR "${PKG_CONFIG_DIR}")
      include ("${PKG_CONFIG_FILE}")
      set (${PKG}_FOUND TRUE)
      unset (PKG_CONFIG_DIR)
    endif ()
    unset (PKG_CONFIG_FILE)
  endif ()
  # --------------------------------------------------------------------------
  # otherwise, look for external package
  if (NOT PKG_IS_MODULE)
    # ------------------------------------------------------------------------
    # make <PKG>_DIR variable visible in GUI by caching it if not done yet
    basis_is_cached (_BFP_CACHED ${PKG}_DIR)
    if (DEFINED ${PKG}_DIR AND NOT _BFP_CACHED)
      set (${PKG}_DIR "${${PKG}_DIR}" CACHE PATH "Installation directory of ${PKG}.")
    endif ()
    unset (_BFP_CACHED)
    # ------------------------------------------------------------------------
    # determine if additional components of found package should be discovered
    set (FIND_ADDITIONAL_COMPONENTS FALSE)
    if (${PKG}_FOUND)
      if (${PKG}_FOUND_COMPONENTS AND ARGN_COMPONENTS)
        foreach (_C ${ARGN_COMPONENTS})
          list (FIND ${PKG}_FOUND_COMPONENTS "${_C}" _IDX)
          if (_IDX EQUAL -1)
            set (FIND_ADDITIONAL_COMPONENTS TRUE)
            break ()
          endif ()
        endforeach ()
      elseif (${PKG}_FOUND_COMPONENTS OR ARGN_COMPONENTS)
        set (FIND_ADDITIONAL_COMPONENTS TRUE)
      endif ()
    endif ()
    # ------------------------------------------------------------------------
    # look for external package if not found or additional components needed
    if (NOT ${PKG}_FOUND OR FIND_ADDITIONAL_COMPONENTS)
      set (_${PKG}_FOUND "${${PKG}_FOUND}") # used to decide what the intersection of
                                            # of multiple find invocations for the same
                                            # package with different components will be
      # ----------------------------------------------------------------------
      # reset other <PKG>[_-]* variables if <PKG>_DIR changed
      if (_${PKG}_DIR AND ${PKG}_DIR) # internal _<PKG>_DIR cache entry set below
        basis_sanitize_for_regex (_BFP_RE "${${PKG}_DIR}")
        if (NOT _${PKG}_DIR MATCHES "^${_BFP_RE}$")
          get_cmake_property (_BFP_VARS VARIABLES)
          foreach (_BFP_VAR IN LISTS _BFP_VARS)
            if (_BFP_VAR MATCHES "^${PKG}[_-]" AND NOT _BFP_VAR MATCHES "^${PKG}_DIR$")
              basis_is_cached (_BFP_CACHED ${_BFP_VAR})
              if (_BFP_CACHED)
                get_property (_BFP_TYPE CACHE ${_BFP_VAR} PROPERTY TYPE)
                if (NOT _BFP_TYPE MATCHES INTERNAL)
                  set_property (CACHE ${_BFP_VAR} PROPERTY VALUE "${_BFP_VAR}-NOTFOUND")
                  set_property (CACHE ${_BFP_VAR} PROPERTY TYPE  INTERNAL)
                endif ()
              endif ()
            endif ()
          endforeach ()
          unset (_BFP_VAR)
          unset (_BFP_VARS)
          unset (_BFP_CACHED)
          unset (_BFP_TYPE)
        endif ()
        unset (_BFP_RE)
      endif ()
      # ----------------------------------------------------------------------
      # hide or show already defined <PKG>_DIR cache entry
      if (DEFINED ${PKG}_DIR AND DEFINED USE_${PKG})
        if (USE_${PKG})
          mark_as_advanced (CLEAR ${PKG}_DIR)
        else ()
          mark_as_advanced (FORCE ${PKG}_DIR)
        endif ()
      endif ()
      # ----------------------------------------------------------------------
      # find external packages
      if (DEFINED USE_${PKG} AND NOT USE_${PKG})
        set (${PKG}_FOUND FALSE)
      else ()
        # circumvent issue with CMake's find_package() interpreting these variables
        # relative to the current binary directory instead of the top-level directory
        if (${PKG}_DIR AND NOT IS_ABSOLUTE "${${PKG}_DIR}")
          set (${PKG}_DIR "${CMAKE_BINARY_DIR}/${${PKG}_DIR}")
          get_filename_component (${PKG}_DIR "${${PKG}_DIR}" ABSOLUTE)
        endif ()
        # moreover, users tend to specify the installation prefix instead of the
        # actual directory containing the package configuration file
        if (IS_DIRECTORY "${${PKG}_DIR}")
          list (INSERT CMAKE_PREFIX_PATH 0 "${${PKG}_DIR}")
        endif ()
        # now look for the package
        set (FIND_ARGN)
        if (ARGN_EXACT)
          list (APPEND FIND_ARGN "EXACT")
        endif ()
        if (ARGN_QUIET)
          list (APPEND FIND_ARGN "QUIET")
        endif ()
        if (ARGN_COMPONENTS)
          list (APPEND FIND_ARGN "COMPONENTS" ${ARGN_COMPONENTS})
        elseif (ARGN_REQUIRED)
          list (APPEND FIND_ARGN "REQUIRED")
        endif ()
        if ("${PKG}" MATCHES "^(MFC|wxWidgets)$")
          # if Find<Pkg>.cmake prints status message, don't do it here
          find_package (${PKG} ${VER} ${FIND_ARGN})
        else ()
          set (_STATUS "Looking for ${PKG}")
          if (VER)
            set (_STATUS "${_STATUS} ${VER}")
          endif ()
          if (ARGN_COMPONENTS)
            set (_STATUS "${_STATUS} [${ARGN_COMPONENTS}]")
          endif ()
          if (NOT ARGN_REQUIRED)
            set (_STATUS "${_STATUS} (optional)")
          endif ()
          set (_STATUS "${_STATUS}...")
          message (STATUS "${_STATUS}")
          find_package (${PKG} ${VER} ${FIND_ARGN})
          # set common <Pkg>_VERSION_STRING variable if possible and not set
          if (NOT DEFINED ${PKG}_VERSION_STRING)
            if (PKG MATCHES "^PythonInterp$")
              set (${PKG}_VERSION_STRING ${PYTHON_VERSION_STRING})
            elseif (PKG MATCHES "^JythonInterp$")
              set (${PKG}_VERSION_STRING ${JYTHON_VERSION_STRING})
            elseif (DEFINED ${PKG}_VERSION_MAJOR)
              set (${PKG}_VERSION_STRING ${${PKG}_VERSION_MAJOR})
              if (DEFINED ${PKG}_VERSION_MINOR)
                set (${PKG}_VERSION_STRING ${${PKG}_VERSION_STRING}.${${PKG}_VERSION_MINOR})
                if (DEFINED ${PKG}_VERSION_PATCH)
                  set (${PKG}_VERSION_STRING ${${PKG}_VERSION_STRING}.${${PKG}_VERSION_PATCH})
                endif ()
              endif ()
            elseif (DEFINED ${PKG}_VERSION)
              set (${PKG}_VERSION_STRING ${${PKG}_VERSION})
            endif ()
          endif ()
          # verbose output of information about found package
          if (${PKG}_FOUND)
            set (_STATUS "${_STATUS} - found")
            if (BASIS_VERBOSE)
              if (DEFINED ${PKG}_VERSION_STRING AND NOT ${PKG}_VERSION_STRING MATCHES "^0.0.0$")
                set (_STATUS "${_STATUS} v${${PKG}_VERSION_STRING}")
              endif ()
              if (${PKG}_DIR)
                set (_STATUS "${_STATUS} at ${${PKG}_DIR}")
              endif ()
            endif ()
          else ()
            set (_STATUS "${_STATUS} - not found")
          endif ()
          message (STATUS "${_STATUS}")
        endif ()
        # remember which components where found already
        if (${PKG}_FOUND AND ARGN_COMPONENTS)
          if (${PKG}_FOUND_COMPONENTS)
          list (APPEND ARGN_COMPONENTS ${${PKG}_FOUND_COMPONENTS})
          list (REMOVE_DUPLICATES ARGN_COMPONENTS)
        endif ()
          set (${PKG}_FOUND_COMPONENTS "${ARGN_COMPONENTS}")
        endif ()
        # if previously components of this package where found and the additional
        # components are only optional, set <PKG>_FOUND to TRUE again
        if (_${PKG}_FOUND AND NOT ARGN_REQUIRED)
          set (${PKG}_FOUND TRUE)
        endif ()
        # provide option which allows users to disable use of not required packages
        if (${PKG}_FOUND AND NOT ARGN_REQUIRED)
          option (USE_${PKG} "Enable/disable use of package ${PKG}." ON)
          mark_as_advanced (USE_${PKG})
          if (NOT USE_${PKG})
            set (${PKG}_FOUND FALSE)
          endif ()
        endif ()
      endif ()
      # ----------------------------------------------------------------------
      # reset <PKG>_DIR variable for possible search of different package version
      if (PKG_DIR AND NOT ${PKG}_DIR)
        basis_set_or_update_value (${PKG}_DIR "${PKG_DIR}")
      endif ()
      # ----------------------------------------------------------------------
      # remember current/previous <PKG>_DIR
      # (used above to reset other <PKG>_* variables whenever <PKG>_DIR changed)
      if (DEFINED ${PKG}_DIR)
        set (_${PKG}_DIR "${${PKG}_DIR}" CACHE INTERNAL "(Previous) Installation directory of ${PKG}." FORCE)
      endif ()
    endif ()
  endif ()
  # --------------------------------------------------------------------------
  # unset locally used variables
  unset (PACKAGE_DIR)
  unset (PKG)
  unset (VER)
  unset (USE_PKG_OPTION)
  unset (PKG_IS_MODULE)
  unset (FIND_ADDITIONAL_COMPONENTS)
endmacro ()

# ----------------------------------------------------------------------------
## @brief Use found package.
#
# This macro includes the package's use file if the variable @c &lt;Pkg&gt;_USE_FILE
# is defined. Otherwise, it adds the include directories to the search path
# for include paths if possible. Therefore, the corresponding package
# configuration file has to set the proper CMake variables, i.e.,
# either @c &lt;Pkg&gt;_INCLUDES, @c &lt;Pkg&gt;_INCLUDE_DIRS, or @c &lt;Pkg&gt;_INCLUDE_DIR.
#
# If the given package name is the name of another module of this project
# (the top-level project), this function includes the use file of the specified
# module.
#
# @note As some packages still use all captial variables instead of ones
#       prefixed by a string that follows the same capitalization as the
#       package's name, this function also considers these if defined instead.
#       Hence, if @c &lt;PKG&gt;_INCLUDES is defined, but not @c &lt;Pkg&gt;_INCLUDES, it
#       is used in place of the latter.
#
# @note According to an email on the CMake mailing list, it is not a good idea
#       to use basis_link_directories() any more given that the arguments to
#       basis_target_link_libraries() are absolute paths to the library files.
#       Therefore, this code is commented and not used. It remains here as a
#       reminder only.
#
# @param [in] PACKAGE Name of other package. Optionally, the package name
#                     can include a version specification as suffix which
#                     is separated by the package name using a dash (-), i.e.,
#                     &lt;Package&gt;[-major[.minor[.patch[.tweak]]]].
#                     A version specification is simply ignored by this macro.
#
# @ingroup CMakeAPI
macro (basis_use_package PACKAGE)
  # tokenize package specification
  basis_tokenize_dependency ("${PACKAGE}" PKG VER CMPS)
  # use package
  foreach (A IN ITEMS "WORKAROUND FOR NOT BEING ABLE TO USE RETURN")
    if (BASIS_DEBUG)
      message ("** basis_use_package()")
      message ("**     Package: ${PKG}")
    endif ()
    if (PROJECT_IS_MODULE)
      # ignore BASIS as module dependency
      # important if BASIS itself is a project module
      if (PKG MATCHES "^BASIS$")
        if (BASIS_DEBUG)
          message ("**     Ignoring BASIS dependency as it clearly is used already by the top-level project.")
        endif ()
        break ()
      # allow modules to specify top-level project as dependency
      elseif (PKG MATCHES "^${TOPLEVEL_PROJECT_NAME}$")
        if (BASIS_DEBUG)
          message ("**     This is the top-level project.")
        endif ()
        break () # instead of return()
      # use other module of top-level project
      elseif (PROJECT_MODULES MATCHES "(^|;)${PKG}(;|$)")
        if (${PKG}_FOUND)
          if (BASIS_DEBUG)
            message ("**     Include package use file of other module.")
          endif ()
          include ("${${PKG}_USE_FILE}")
          break () # instead of return()
        else ()
          message (FATAL_ERROR "Module ${PKG} not found! This must be an error in BASIS."
                               " Report this issue to the maintainer of this package.")
        endif ()
      endif ()
    endif ()
    # if this package is an external project, i.e., a project build as part
    # of the same superbuild as this project, set BUNDLE_PROJECT to TRUE.
    # it is used by (basis_)link_directories() and add_library() to mark
    # the imported link directories and target as belonging to the same
    # installation. this is in particular important for the RPATH settings.
    # whether this package is an external project or not, is decided by the
    # BUNDLE_PROJECTS variable which must be set using the -D option of
    # cmake to a list naming all the other packages which are part of the
    # superbuild.
    if (BUNDLE_PROJECTS)
      list (FIND BUNDLE_PROJECTS "${PKG}" IDX)
      if (IDX EQUAL -1)
        set (BUNDLE_PROJECT FALSE)
      else ()
        set (BUNDLE_PROJECT TRUE)
      endif ()
    endif ()
    # use external package
    if (${PKG}_FOUND)
      # use package only if basis_use_package() not invoked before
      if (BASIS_USE_${PKG}_INCLUDED)
        if (BASIS_DEBUG)
          message ("**     External package used before already.")
        endif ()
        break ()
      endif ()
      if (${PKG}_USE_FILE)
        if (BASIS_DEBUG)
          message ("**     Include package use file of external package.")
        endif ()
        if (PKG MATCHES "^BASIS$")
          include ("${${PKG}_USE_FILE}" NO_POLICY_SCOPE)
        else ()
          include ("${${PKG}_USE_FILE}")
        endif ()
      else ()
        if (BASIS_DEBUG)
          message ("**     Use variables which were set by basis_find_package().")
        endif ()
        # OpenCV
        if (PKG MATCHES "^OpenCV$")
          # the cv.h may be found as part of PerlLibs, the include path of
          # which is added at first by BASISConfig.cmake
          if (OpenCV_INCLUDE_DIRS)
            basis_include_directories (BEFORE ${OpenCV_INCLUDE_DIRS})
          elseif (OpenCV_INCLUDE_DIR)
            basis_include_directories (BEFORE ${OpenCV_INCLUDE_DIR})
          endif ()
        # generic
        else ()
          if (${PKG}_INCLUDE_DIRS)
            basis_include_directories (${${PKG}_INCLUDE_DIRS})
          elseif (${PKG}_INCLUDES)
            basis_include_directories (${${PKG}_INCLUDES})
          elseif (${PKG}_INCLUDE_PATH)
            basis_include_directories (${${PKG}_INCLUDE_PATH})
          elseif (${PKG}_INCLUDE_DIR)
            basis_include_directories (${${PKG}_INCLUDE_DIR})
          endif ()
        endif ()
      endif ()
      set (BASIS_USE_${PKG}_INCLUDED TRUE)
    elseif (ARGC GREATER 1 AND "${ARGV1}" MATCHES "^REQUIRED$")
      if (BASIS_DEBUG)
        basis_dump_variables ("${PROJECT_BINARY_DIR}/VariablesAfterFind${PKG}.cmake")
      endif ()
      message (FATAL_ERROR "Package ${PACKAGE} not found!")
    endif ()
    # reset switch that identifies currently imported targets and link directories
    # as belonging to an external project which is part of the same superbuild
    set (BUNDLE_PROJECT FALSE)
  endforeach ()
endmacro ()

# ============================================================================
# basis_get_filename_component / basis_get_relative_path
# ============================================================================

# ----------------------------------------------------------------------------
## @brief Fixes CMake's
#         <a href="http://www.cmake.org/cmake/help/cmake-2-8-docs.html#command:get_filename_component">
#         get_filename_component()</a> command.
#
# The get_filename_component() command of CMake returns the entire portion
# after the first period (.) [including the period] as extension. However,
# only the component following the last period (.) [including the period]
# should be considered to be the extension.
#
# @note Consider the use of the basis_get_filename_component() macro as
#       an alias to emphasize that this function is different from CMake's
#       <a href="http://www.cmake.org/cmake/help/cmake-2-8-docs.html#command:get_filename_component">
#       get_filename_component()</a> command.
#
# @param [in,out] ARGN Arguments as accepted by get_filename_component().
#
# @returns Sets the variable named by the first argument to the requested
#          component of the given file path.
#
# @sa http://www.cmake.org/cmake/help/cmake-2-8-docs.html#command:get_filename_component
# @sa basis_get_filename_component()
function (get_filename_component)
  if (ARGC LESS 3)
    message (FATAL_ERROR "[basis_]get_filename_component(): At least three arguments required!")
  elseif (ARGC GREATER 4)
    message (FATAL_ERROR "[basis_]get_filename_component(): Too many arguments!")
  endif ()
  list (GET ARGN 0 VAR)
  list (GET ARGN 1 STR)
  list (GET ARGN 2 CMD)
  if (CMD MATCHES "^EXT")
    _get_filename_component (${VAR} "${STR}" ${CMD})
    string (REGEX MATCHALL "\\.[^.]*" PARTS "${${VAR}}")
    list (LENGTH PARTS LEN)
    if (LEN GREATER 1)
      math (EXPR LEN "${LEN} - 1")
      list (GET PARTS ${LEN} ${VAR})
    endif ()
  elseif (CMD MATCHES "NAME_WE")
    _get_filename_component (${VAR} "${STR}" NAME)
    string (REGEX REPLACE "\\.[^.]*$" "" ${VAR} ${${VAR}})
  else ()
    _get_filename_component (${VAR} "${STR}" ${CMD})
  endif ()
  if (ARGC EQUAL 4)
    if (NOT ARGV3 MATCHES "^CACHE$")
      message (FATAL_ERROR "[basis_]get_filename_component(): Invalid fourth argument: ${ARGV3}!")
    else ()
      set (${VAR} "${${VAR}}" CACHE STRING "")
    endif ()
  else ()
    set (${VAR} "${${VAR}}" PARENT_SCOPE)
  endif ()
endfunction ()

# ----------------------------------------------------------------------------
## @brief Alias for the overwritten get_filename_component() function.
#
# @sa get_filename_component()
#
# @ingroup CMakeAPI
macro (basis_get_filename_component)
  get_filename_component (${ARGN})
endmacro ()

# ----------------------------------------------------------------------------
## @brief Get path relative to a given base directory.
#
# Unlike the file(RELATIVE_PATH ...) command of CMake which if @p PATH and
# @p BASE are the same directory returns an empty string, this function
# returns a dot (.) in this case instead.
#
# @param [out] REL  @c PATH relative to @c BASE.
# @param [in]  BASE Path of base directory. If a relative path is given, it
#                   is made absolute using basis_get_filename_component()
#                   with ABSOLUTE as last argument.
# @param [in]  PATH Absolute or relative path. If a relative path is given
#                   it is made absolute using basis_get_filename_component()
#                   with ABSOLUTE as last argument.
#
# @returns Sets the variable named by the first argument to the relative path.
#
# @sa http://www.cmake.org/cmake/help/cmake-2-8-docs.html#command:file
#
# @ingroup CMakeAPI
function (basis_get_relative_path REL BASE PATH)
  if (BASE MATCHES "^$")
    message (FATAL_ERROR "Empty string given where (absolute) base directory path expected!")
  endif ()
  if (PATH MATCHES "^$")
    set (PATH ".")
  endif ()
  basis_get_filename_component (PATH "${PATH}" ABSOLUTE)
  basis_get_filename_component (BASE "${BASE}" ABSOLUTE)
  if (NOT PATH)
    message (FATAL_ERROR "basis_get_relative_path(): No PATH given!")
  endif ()
  if (NOT BASE)
    message (FATAL_ERROR "basis_get_relative_path(): No BASE given!")
  endif ()
  file (RELATIVE_PATH P "${BASE}" "${PATH}")
  if ("${P}" STREQUAL "")
    set (P ".")
  endif ()
  set (${REL} "${P}" PARENT_SCOPE)
endfunction ()

##
#  @brief Create a string from a list of variables indicating if they are defined and their values. Useful for debug and user errors.
#
#  @param VAR_INFO_STRING[out] The output string variable that will set with the debug string.
#
#  @param ARGN[in]        List of variables to be put into a string along with their value.
#
#  @code
#    set(VAR1 "I'm a string")
#    set(VAR2 2)
#    basis_variable_value_status(VAR_INFO_STRING VAR1 VAR2 VAR3)
#    message(STATUS ${VAR_INFO_STRING})
#    
#  @endcode
function(basis_variable_value_status VAR_INFO_STRING)
  set(OUTPUT_STRING)
  foreach(VARIABLE_NAME IN ITEMS ${ARGN})
     if(DEFINED ${VARIABLE_NAME})
        set(OUTPUT_STRING "${OUTPUT_STRING}\n  variable name: ${VARIABLE_NAME}  value: ${${VARIABLE_NAME}}")
     else()
        set(OUTPUT_STRING "${OUTPUT_STRING}\n  variable name: ${VARIABLE_NAME}  value is not defined")
     endif()
  endforeach()
  set(${VAR_INFO_STRING} ${OUTPUT_STRING} PARENT_SCOPE)
  # debug:
  #message(STATUS "OUTPUT_STRING:${OUTPUT_STRING}")
  #message(STATUS "VAR_INFO_STRING:${VAR_INFO_STRING}:${${VAR_INFO_STRING}}")
endfunction()

##########################################################
# ------- Variable Check ---------------
##########################################################
#
# @brief VariableCheck checks for a list of variables 
#        required later in the script and produces a clear error 
#        message explaining the problem and how to fix it if they 
#        are not present.
#  
# Multi Arg Params:
#
#     @param REQUIRED[in]         List of variables that MUST be set to run this script correctly. 
#                                 Will produce a FATAL_ERROR message explaining which variables 
#                                 are misisng and exit the cmake script.
#
#     @param OPTIONAL[in]         List of variables that be OPTIONALLY set to run this script with additional features. 
#                                 Will produce an AUTHOR_WARNING message explaining which variables 
#                                 are misisng and continue running the cmake script.
#
#
#     @param PATH_EXISTS[in]      List of path variables that MUST be set to a location that exists.
#
#
#     @param OPTIONAL_PATH_EXISTS[in]   LIST of path variables that are optional, but once set must be empty or provide a path to location that exists.
#
# @code
#     basis_variable_check(
#        REQUIRED
#           LIBRARY1_INCLUDE_DIRS
#           LIBRARY2_INCLUDE_DIRS
#           LIBRARY2_LIBRARIES
#        OPTIONAL
#           LIBRARY3_INCLUDE_DIRS
#           LIBRARY3_LIBRARIES
#        OPTIONAL_PATH
#           
#     )
# @endcode
#
##########################################################
function(basis_variable_check)

  set(options ) # currently none
  set(oneValueArgs ) # currently none
  set(multiValueArgs REQUIRED OPTIONAL PATH_EXISTS OPTIONAL_PATH_EXISTS )
  cmake_parse_arguments(VARIABLE_CONFIGURATION "${options}" "${oneValueArgs}" "${multiValueArgs}" ${ARGN} )
  
  
  #-------------------------------------------
  # Create the error strings for missing REQUIRED variables
  set(MISSING_REQUIRED_VARIABLES)
  foreach(VARIABLE_NAME IN LISTS VARIABLE_CONFIGURATION_REQUIRED)
     if(NOT ${VARIABLE_NAME})
        list(APPEND MISSING_REQUIRED_VARIABLES ${VARIABLE_NAME})
     endif()
  endforeach()
  if(MISSING_REQUIRED_VARIABLES)
    basis_variable_value_status(MISSING_REQUIRED_VARIABLES_STATUS ${MISSING_REQUIRED_VARIABLES})
    set(MISSING_VARIABLES_ERROR "\nThe following variables are marked as REQUIRED but they are not set to a valid value. Please define the variables correctly in your cmake script or on the command line using -D. ${MISSING_REQUIRED_VARIABLES_STATUS}")
  endif(MISSING_REQUIRED_VARIABLES)
  
  
  #-------------------------------------------
  # Create and print the warning strings for missing OPTIONAL variables
  set(MISSING_OPTIONAL_VARIABLES)
  foreach(VARIABLE_NAME IN LISTS VARIABLE_CONFIGURATION_OPTIONAL)
     if(NOT ${VARIABLE_NAME})
        list(APPEND MISSING_OPTIONAL_VARIABLES ${VARIABLE_NAME})
     endif()
  endforeach()
  if(MISSING_OPTIONAL_VARIABLES)
    basis_variable_value_status(MISSING_OPTIONAL_VARIABLES_STATUS ${MISSING_OPTIONAL_VARIABLES})
    set(MISSING_VARIABLES_WARNING "\nThe following variables are marked as OPTIONAL but they are not set to a valid value. Please define the variables correctly in your cmake script or on the command line using -D. ${MISSING_OPTIONAL_VARIABLES_STATUS}")
    message(AUTHOR_WARNING "${MISSING_VARIABLES_WARNING}")
  endif(MISSING_OPTIONAL_VARIABLES)
  
  
  
  #-------------------------------------------
  # Create the error strings for missing or nonexistant REQUIRED PATH variables
  set(MISSING_PATH_EXISTS)
  foreach(VARIABLE_NAME IN LISTS VARIABLE_CONFIGURATION_PATH_EXISTS)
     if(NOT DEFINED ${VARIABLE_NAME} OR NOT EXISTS ${${VARIABLE_NAME}})
        list(APPEND MISSING_PATH_EXISTS ${VARIABLE_NAME})
     endif()
  endforeach()
  if(MISSING_PATH_EXISTS)
    basis_variable_value_status(MISSING_PATH_EXISTS_STATUS ${MISSING_PATH_EXISTS})
    set(PATH_EXISTS_ERROR "\nThe following PATH variables are marked as REQUIRED but they are not set to a valid location. Please define the variables correctly in your cmake script or on the command line using -D. ${MISSING_PATH_EXISTS_STATUS}")
  endif(MISSING_PATH_EXISTS)
  
  
  
  #-------------------------------------------
  # Create the error strings for missing or nonexistant OPTIONAL PATH variables
  set(MISSING_OPTIONAL_PATH_EXISTS)
  foreach(VARIABLE_NAME IN LISTS VARIABLE_CONFIGURATION_OPTIONAL_PATH_EXISTS)
     if(DEFINED ${VARIABLE_NAME} AND NOT ${${VARIABLE_NAME}} STREQUAL "" AND NOT EXISTS ${${VARIABLE_NAME}})
       # add VARIABLE_NAME to error list if a nonempty path is defined, but does not point to a real location
        list(APPEND MISSING_OPTIONAL_PATH_EXISTS ${VARIABLE_NAME})
     endif()
  endforeach()
  if(MISSING_OPTIONAL_PATH_EXISTS)
    basis_variable_value_status(MISSING_OPTIONAL_PATH_EXISTS_STATUS ${MISSING_OPTIONAL_PATH_EXISTS})
    #debug:
    #message(STATUS "MISSING_OPTIONAL_PATH_EXISTS: ${MISSING_OPTIONAL_PATH_EXISTS}")
    #message(STATUS "MISSING_OPTIONAL_PATH_EXISTS_STATUS: ${MISSING_OPTIONAL_PATH_EXISTS_STATUS}")
    set(OPTIONAL_PATH_EXISTS_ERROR "\nThe following PATH variables are marked as OPTIONAL but they are not set to a valid location. Please define the variables correctly in your cmake script or on the command line using -D. ${MISSING_OPTIONAL_PATH_EXISTS_STATUS}")
  endif(MISSING_OPTIONAL_PATH_EXISTS)
  
  #-------------------------------------------
  # Print all fatal errors at once, because the script will halt
  if(MISSING_VARIABLES_ERROR OR PATH_EXISTS_ERROR OR OPTIONAL_PATH_EXISTS_ERROR)
    message(FATAL_ERROR "${MISSING_VARIABLES_ERROR}${PATH_EXISTS_ERROR}${OPTIONAL_PATH_EXISTS_ERROR}\n")
  endif(MISSING_VARIABLES_ERROR OR PATH_EXISTS_ERROR OR OPTIONAL_PATH_EXISTS_ERROR)

endfunction(basis_variable_check)



# ============================================================================
# name / version
# ============================================================================

# ----------------------------------------------------------------------------
## @brief Convert string to lowercase only or mixed case.
#
# Strings in all uppercase or all lowercase are converted to all lowercase
# letters because these are usually used for acronymns. All other strings
# are returned unmodified with the one exception that the first letter has
# to be uppercase for mixed case strings.
#
# This function is in particular used to normalize the project name for use
# in installation directory paths and namespaces.
#
# @param [out] OUT String in CamelCase.
# @param [in]  STR String.
function (basis_normalize_name OUT STR)
  # strings in all uppercase or all lowercase such as acronymns are an
  # exception and shall be converted to all lowercase instead
  string (TOLOWER "${STR}" L)
  string (TOUPPER "${STR}" U)
  if ("${STR}" STREQUAL "${L}" OR "${STR}" STREQUAL "${U}")
    set (${OUT} "${L}" PARENT_SCOPE)
  # change first letter to uppercase
  else ()
    string (SUBSTRING "${U}"   0  1 A)
    string (SUBSTRING "${STR}" 1 -1 B)
    set (${OUT} "${A}${B}" PARENT_SCOPE)
  endif ()
endfunction ()

# ----------------------------------------------------------------------------
## @brief Extract version numbers from version string.
#
# @param [in]  VERSION Version string in the format "MAJOR[.MINOR[.PATCH]]".
# @param [out] MAJOR   Major version number if given or 0.
# @param [out] MINOR   Minor version number if given or 0.
# @param [out] PATCH   Patch number if given or 0.
#
# @returns See @c [out] parameters.
function (basis_version_numbers VERSION MAJOR MINOR PATCH)
  if (VERSION MATCHES "([0-9]+)(\\.[0-9]+)?(\\.[0-9]+)?(rc[1-9][0-9]*|[a-z]+)?")
    if (CMAKE_MATCH_1)
      set (VERSION_MAJOR ${CMAKE_MATCH_1})
    else ()
      set (VERSION_MAJOR 0)
    endif ()
    if (CMAKE_MATCH_2)
      set (VERSION_MINOR ${CMAKE_MATCH_2})
      string (REGEX REPLACE "^\\." "" VERSION_MINOR "${VERSION_MINOR}")
    else ()
      set (VERSION_MINOR 0)
    endif ()
    if (CMAKE_MATCH_3)
      set (VERSION_PATCH ${CMAKE_MATCH_3})
      string (REGEX REPLACE "^\\." "" VERSION_PATCH "${VERSION_PATCH}")
    else ()
      set (VERSION_PATCH 0)
    endif ()
  else ()
    set (VERSION_MAJOR 0)
    set (VERSION_MINOR 0)
    set (VERSION_PATCH 0)
  endif ()
  set ("${MAJOR}" "${VERSION_MAJOR}" PARENT_SCOPE)
  set ("${MINOR}" "${VERSION_MINOR}" PARENT_SCOPE)
  set ("${PATCH}" "${VERSION_PATCH}" PARENT_SCOPE)
endfunction ()

# ============================================================================
# set
# ============================================================================

# ----------------------------------------------------------------------------
## @brief Set flag given mutually exclusive
#         ARGN_&lt;FLAG&gt; and ARGN_NO&lt;FLAG&gt; function arguments.
#
# @param [in]  PREFIX  Prefix of function arguments. Set to the first argument
#                      of the CMAKE_PARSE_ARGUMENTS() command.
# @param [out] FLAG    Name of flag.
# @param [in]  DEFAULT Default flag value if neither <tt>ARGN_&lt;FLAG;gt;</tt>
#                      nor <tt>ARGN_NO&lt;FLAG;gt;</tt> evaluates to true.
macro (basis_set_flag PREFIX FLAG DEFAULT)
  if (${PREFIX}_${FLAG} AND ${PREFIX}_NO${FLAG})
    message (FATAL_ERROR "Options ${FLAG} and NO${FLAG} are mutually exclusive!")
  endif ()
  if (${PREFIX}_${FLAG})
    set (${FLAG} TRUE)
  elseif (${PREFIX}_NO${FLAG})
    set (${FLAG} FALSE)
  else ()
    set (${FLAG} ${DEFAULT})
  endif ()
endmacro ()

# ----------------------------------------------------------------------------
## @brief Determine if cache entry exists.
#
# @param [out] VAR   Name of boolean result variable.
# @param [in]  ENTRY Name of cache entry.
macro (basis_is_cached VAR ENTRY)
  if (DEFINED ${ENTRY})
    get_property (${VAR} CACHE ${ENTRY} PROPERTY TYPE SET)
  else ()
    set (${VAR} FALSE)
  endif ()
endmacro ()

# ----------------------------------------------------------------------------
## @brief Set type of variable.
#
# If the variable is cached, the type is updated, otherwise, a cache entry
# of the given type with the current value of the variable is added.
#
# @param [in] VAR  Name of variable.
# @param [in] TYPE Desired type of variable.
# @param [in] ARGN Optional DOC string used if variable was not cached before.
macro (basis_set_or_update_type VAR TYPE)
  basis_is_cached (_CACHED ${VAR})
  if (_CACHED)
    set_property (CACHE ${VAR} PROPERTY TYPE ${TYPE})
  else ()
    set (${VAR} "${${VAR}}" CACHE ${TYPE} "${ARGN}" FORCE)
  endif ()
  unset (_CACHED)
endmacro ()

# ----------------------------------------------------------------------------
## @brief Change type of cached variable.
#
# If the variable is not cached, nothing is done.
macro (basis_update_type_of_variable VAR TYPE)
  basis_is_cached (_CACHED ${VAR})
  if (_CACHED)
    set_property (CACHE ${VAR} PROPERTY TYPE ${TYPE})
  endif ()
  unset (_CACHED)
endmacro ()

# ----------------------------------------------------------------------------
## @brief Set variable value.
#
# If the variable is cached, this function will update the cache value,
# otherwise, it simply sets the CMake variable uncached to the given value(s).
macro (basis_set_or_update_value VAR)
  basis_is_cached (_CACHED ${VAR})
  if (_CACHED)
    if (ARGC GREATER 1)
      set_property (CACHE ${VAR} PROPERTY VALUE ${ARGN})
    else ()
      set (${VAR} "" CACHE INTERNAL "" FORCE)
    endif ()
  else ()
    set (${VAR} ${ARGN})
  endif ()
  unset (_CACHED)
endmacro ()

# ----------------------------------------------------------------------------
## @brief Update cache variable.
macro (basis_update_value VAR)
  basis_is_cached (_CACHED ${VAR})
  if (_CACHED)
    set_property (CACHE ${VAR} PROPERTY VALUE ${ARGN})
  endif ()
  unset (_CACHED)
endmacro ()

# ----------------------------------------------------------------------------
## @brief Set value of variable only if variable is not set already.
#
# @param [out] VAR  Name of variable.
# @param [in]  ARGN Arguments to set() command excluding variable name.
#
# @returns Sets @p VAR if its value was not valid before.
macro (basis_set_if_empty VAR)
  if (NOT ${VAR})
    set (${VAR} ${ARGN})
  endif ()
endmacro ()

# ----------------------------------------------------------------------------
## @brief Set value of variable only if variable is not defined yet.
#
# @param [out] VAR  Name of variable.
# @param [in]  ARGN Arguments to set() command excluding variable name.
#
# @returns Sets @p VAR if it was not defined before.
macro (basis_set_if_not_set VAR)
  if (NOT DEFINED "${VAR}")
    set ("${VAR}" ${ARGN})
  endif ()
endmacro ()

# ----------------------------------------------------------------------------
## @brief Set path relative to script file.
#
# This function can be used in script configurations. It takes a variable
# name and a path as input arguments. If the given path is relative, it makes
# it first absolute using @c PROJECT_SOURCE_DIR. Then the path is made
# relative to the directory of the built script file. A CMake variable of the
# given name is set to the specified relative path. Optionally, a third
# argument, the path used for building the script for the install tree
# can be passed as well. If a relative path is given as this argument,
# it is made absolute by prefixing it with @c CMAKE_INSTALL_PREFIX instead.
#
# @note This function may only be used in script configurations such as
#       in particular the ScriptConfig.cmake.in file. It requires that the
#       variables @c __DIR__ and @c BUILD_INSTALL_SCRIPT are set properly.
#       These variables are set by the configure_script() function.
#       Moreover, it makes use of the global @c CMAKE_INSTALL_PREFIX and
#       @c PROJECT_SOURCE_DIR variables.
#
# @param [out] VAR   Name of the variable.
# @param [in]  PATH  Path to directory or file.
# @param [in]  ARGV3 Path to directory or file inside install tree.
#                    If this argument is not given, PATH is used for both
#                    the build and install tree version of the script.
#
# @ingroup CMakeAPI
function (basis_set_script_path VAR PATH)
  if (NOT __DIR__)
    message (FATAL_ERROR "__DIR__ not set! Note that basis_set_script_path() may"
                         " only be used in script configurations (e.g., ScriptConfig.cmake.in).")
  endif ()
  if (ARGC GREATER 3)
    message (FATAL_ERROR "Too many arguments given for function basis_set_script_path()")
  endif ()
  if (ARGC EQUAL 3 AND BUILD_INSTALL_SCRIPT)
    set (PREFIX "${CMAKE_INSTALL_PREFIX}")
    set (PATH   "${ARGV2}")
  else ()
    set (PREFIX "${PROJECT_SOURCE_DIR}")
  endif ()
  if (NOT IS_ABSOLUTE "${PATH}")
    set (PATH "${PREFIX}/${PATH}")
  endif ()
  basis_get_relative_path (PATH "${__DIR__}" "${PATH}")
  if (NOT PATH)
    set (PATH ".")
  endif ()
  string (REGEX REPLACE "/$" "" PATH "${PATH}")
  set (${VAR} "${PATH}" PARENT_SCOPE)
endfunction ()

# ============================================================================
# set/get any property
# ============================================================================

# ----------------------------------------------------------------------------
## @brief Convert list into regular expression.
#
# This function is in particular used to convert a list of property names
# such as &lt;CONFIG&gt;_OUTPUT_NAME, e.g., the list @c BASIS_PROPERTIES_ON_TARGETS,
# into a regular expression which can be used in pattern matches.
#
# @param [out] REGEX Name of variable for resulting regular expression.
# @param [in]  ARGN  List of patterns which may contain placeholders in the
#                    form of "<this is a placeholder>". These are replaced
#                    by the regular expression "[^ ]+".
macro (basis_list_to_regex REGEX)
  string (REGEX REPLACE "<[^>]+>" "[^ ]+" ${REGEX} "${ARGN}")
  string (REGEX REPLACE ";" "|" ${REGEX} "${${REGEX}}")
  set (${REGEX} "^(${${REGEX}})$")
endmacro ()

# ----------------------------------------------------------------------------
## @brief Output current CMake variables to file.
function (basis_dump_variables RESULT_FILE)
  set (DUMP)
  get_cmake_property (VARIABLE_NAMES VARIABLES)
  foreach (V IN LISTS VARIABLE_NAMES)
    if (NOT V MATCHES "^_|^RESULT_FILE$|^ARGC$|^ARGV[0-9]?$|^ARGN_")
      set (VALUE "${${V}}")
      # sanitize value for use in set() command
      string (REPLACE "\\" "\\\\" VALUE "${VALUE}") # escape backspaces
      string (REPLACE "\"" "\\\"" VALUE "${VALUE}") # escape double quotes
      # Escape ${VAR} by \${VAR} such that CMake does not evaluate it.
      # Escape $STR{VAR} by \$STR{VAR} such that CMake does not report a
      # syntax error b/c it expects either ${VAR}, $ENV{VAR}, or $CACHE{VAR}.
      # Escape @VAR@ by \@VAR\@ such that CMake does not evaluate it.
      string (REGEX REPLACE "([^\\])\\\$([^ ]*){" "\\1\\\\\$\\2{" VALUE "${VALUE}")
      string (REGEX REPLACE "([^\\])\\\@([^ ]*)\@" "\\1\\\\\@\\2\\\\\@" VALUE "${VALUE}")
      # append variable to output file
      set (DUMP "${DUMP}set (${V} \"${VALUE}\")\n")
    endif ()
  endforeach ()
  file (WRITE "${RESULT_FILE}" "# CMake variables dump created by BASIS\n${DUMP}")
endfunction ()

# ----------------------------------------------------------------------------
## @brief Write CMake script file which sets the named variable to the
#         specified (list of) values.
function (basis_write_list FILENAME VARIABLE)
  file (WRITE "${FILENAME}" "# Automatically generated. Do not edit this file!\nset (${VARIABLE}\n")
  foreach (V IN LISTS ARGN)
    file (APPEND "${FILENAME}" "  \"${V}\"\n")
  endforeach ()
  file (APPEND "${FILENAME}" ")\n")
endfunction ()

# ----------------------------------------------------------------------------
## @brief Set a named property in a given scope.
#
# This function replaces CMake's
# <a href="http://www.cmake.org/cmake/help/cmake-2-8-docs.html#command:set_property">
# set_property()</a> command.
#
# @param [in] SCOPE The argument for the @p SCOPE parameter of
#                   <a href="http://www.cmake.org/cmake/help/cmake-2-8-docs.html#command:set_property">
#                   set_property()</a>.
# @param [in] ARGN  Arguments as accepted by.
#                   <a href="http://www.cmake.org/cmake/help/cmake-2-8-docs.html#command:set_property">
#                   set_property()</a>.
#
# @returns Sets the specified property.
#
# @sa http://www.cmake.org/cmake/help/cmake-2-8-docs.html#command:set_property
#
# @ingroup CMakeAPI
if (BASIS_USE_TARGET_UIDS)
  function (basis_set_property SCOPE)
    if (SCOPE MATCHES "^TARGET$|^TEST$")
      # map target/test names to UIDs
      list (LENGTH ARGN ARGN_LENGTH)
      if (ARGN_LENGTH EQUAL 0)
        message (FATAL_ERROR "basis_set_property(${SCOPE}): Expected arguments after SCOPE!")
      endif ()
      set (IDX 0)
      set (ARG)
      while (IDX LESS ARGN_LENGTH)
        list (GET ARGN ${IDX} ARG)
        if (ARG MATCHES "^APPEND$")
          math (EXPR IDX "${IDX} + 1")
          list (GET ARGN ${IDX} ARG)
          if (NOT ARG MATCHES "^PROPERTY$")
            message (FATAL_ERROR "basis_set_properties(${SCOPE}): Expected PROPERTY keyword after APPEND!")
          endif ()
          break ()
        elseif (ARG MATCHES "^PROPERTY$")
          break ()
        else ()
          if (SCOPE MATCHES "^TEST$")
            basis_get_test_uid (UID "${ARG}")
          else ()
            basis_get_target_uid (UID "${ARG}")
          endif ()
          list (INSERT ARGN ${IDX} "${UID}")
          math (EXPR IDX "${IDX} + 1")
          list (REMOVE_AT ARGN ${IDX}) # after insert to avoid index out of range
        endif ()
      endwhile ()
      if (IDX EQUAL ARGN_LENGTH)
        message (FATAL_ERROR "basis_set_properties(${SCOPE}): Missing PROPERTY keyword!")
      endif ()
      math (EXPR IDX "${IDX} + 1")
      list (GET ARGN ${IDX} ARG)
      # property name matches DEPENDS
      if (ARG MATCHES "DEPENDS")
        math (EXPR IDX "${IDX} + 1")
        while (IDX LESS ARGN_LENGTH)
          list (GET ARGN ${IDX} ARG)
          if (SCOPE MATCHES "^TEST$")
            basis_get_test_uid (UID "${ARG}")
          else ()
            basis_get_target_uid (UID "${ARG}")
          endif ()
          list (INSERT ARGN ${IDX} "${UID}")
          math (EXPR IDX "${IDX} + 1")
          list (REMOVE_AT ARGN ${IDX}) # after insert to avoid index out of range
        endwhile ()
      endif ()
    endif ()
    if (BASIS_DEBUG)
      message ("** basis_set_property():")
      message ("**   Scope:     ${SCOPE}")
      message ("**   Arguments: [${ARGN}]")
    endif ()
    set_property (${SCOPE} ${ARGN})
  endfunction ()
else ()
  macro (basis_set_property)
    set_property (${ARGV})
  endmacro ()
endif ()

# ----------------------------------------------------------------------------
## @brief Get a property.
#
# This function replaces CMake's
# <a href="http://www.cmake.org/cmake/help/cmake-2-8-docs.html#command:get_property">
# get_property()</a> command.
#
# @param [out] VAR     Property value.
# @param [in]  SCOPE   The argument for the @p SCOPE argument of
#                      <a href="http://www.cmake.org/cmake/help/cmake-2-8-docs.html#command:get_property">
#                      get_property()</a>.
# @param [in]  ELEMENT The argument for the @p ELEMENT argument of
#                      <a href="http://www.cmake.org/cmake/help/cmake-2-8-docs.html#command:get_property">
#                      get_property()</a>.
# @param [in]  ARGN    Arguments as accepted by
#                      <a href="http://www.cmake.org/cmake/help/cmake-2-8-docs.html#command:get_property">
#                      get_property()</a>.
#
# @returns Sets @p VAR to the value of the requested property.
#
# @sa http://www.cmake.org/cmake/help/cmake-2-8-docs.html#command:get_property
#
# @ingroup CMakeAPI
if (BASIS_USE_TARGET_UIDS)
  function (basis_get_property VAR SCOPE ELEMENT)
    if (SCOPE MATCHES "^TARGET$")
      basis_get_target_uid (ELEMENT "${ELEMENT}")
    elseif (SCOPE MATCHES "^TEST$")
      basis_get_test_uid (ELEMENT "${ELEMENT}")
    endif ()
    get_property (VALUE ${SCOPE} ${ELEMENT} ${ARGN})
    set ("${VAR}" "${VALUE}" PARENT_SCOPE)
  endfunction ()
else ()
  macro (basis_get_property)
    get_property (${ARGV})
  endmacro ()
endif ()

# ----------------------------------------------------------------------------
## @brief Set project-global property.
#
# Set property associated with current project/module. The property is in
# fact just a cached variable whose name is prefixed by the project's name.
function (basis_set_project_property)
  CMAKE_PARSE_ARGUMENTS (
    ARGN
      "APPEND"
      "PROJECT"
      "PROPERTY"
    ${ARGN}
  )

  if (NOT ARGN_PROJECT)
    set (ARGN_PROJECT "${PROJECT_NAME}")
  endif ()
  if (NOT ARGN_PROPERTY)
    message (FATAL_ERROR "Missing PROPERTY argument!")
  endif ()

  list (GET ARGN_PROPERTY 0 PROPERTY_NAME)
  list (REMOVE_AT ARGN_PROPERTY 0) # remove property name from values

  if (ARGN_APPEND)
    basis_get_project_property (CURRENT PROPERTY ${PROPERTY_NAME})
    if (NOT "${CURRENT}" STREQUAL "")
      list (INSERT ARGN_PROPERTY 0 "${CURRENT}")
    endif ()
  endif ()

  set (
    ${ARGN_PROJECT}_${PROPERTY_NAME}
      "${ARGN_PROPERTY}"
    CACHE INTERNAL
      "Property ${PROPERTY_NAME} of project ${ARGN_PROJECT}."
    FORCE
  )
endfunction ()

# ----------------------------------------------------------------------------
## @brief Get project-global property value.
#
# Example:
# @code
# basis_get_project_property(TARGETS)
# basis_get_project_property(TARGETS ${PROJECT_NAME})
# basis_get_project_property(TARGETS ${PROJECT_NAME} TARGETS)
# basis_get_project_property(TARGETS PROPERTY TARGETS)
# @endcode
#
# @param [out] VARIABLE Name of result variable.
# @param [in]  ARGN     See the example uses. The optional second argument
#                       is either the name of the project similar to CMake's
#                       get_target_property() command or the keyword PROPERTY
#                       followed by the name of the property.
function (basis_get_project_property VARIABLE)
  if (ARGC GREATER 3)
    message (FATAL_ERROR "Too many arguments!")
  endif ()
  if (ARGC EQUAL 1)
    set (ARGN_PROJECT "${PROJECT_NAME}")
    set (ARGN_PROPERTY "${VARIABLE}")
  elseif (ARGC EQUAL 2)
    if (ARGV1 MATCHES "^PROPERTY$")
      message (FATAL_ERROR "Expected argument after PROPERTY keyword!")
    endif ()
    set (ARGN_PROJECT  "${ARGV1}")
    set (ARGN_PROPERTY "${VARIABLE}")
  else ()
    if (ARGV1 MATCHES "^PROPERTY$")
      set (ARGN_PROJECT "${PROJECT_NAME}")
    else ()
      set (ARGN_PROJECT  "${ARGV1}")
    endif ()
    set (ARGN_PROPERTY "${ARGV2}")
  endif ()
  set (${VARIABLE} "${${ARGN_PROJECT}_${ARGN_PROPERTY}}" PARENT_SCOPE)
endfunction ()

# ============================================================================
# list / string manipulations
# ============================================================================

# ----------------------------------------------------------------------------
## @brief Sanitize string variable for use in regular expression.
#
# @note This function may not work for all cases, but is used in particular
#       to sanitize project names, target names, namespace identifiers,...
#
#       This takes all of the dollar signs, and other special characters and
#       adds escape characters such as backslash as necessary.
#
# @param [out] OUT String that can be used in regular expression.
# @param [in]  STR String to sanitize.
macro (basis_sanitize_for_regex OUT STR)
  string (REGEX REPLACE "([.+*?^$])" "\\\\\\1" ${OUT} "${STR}")
endmacro ()

# ----------------------------------------------------------------------------
## @brief Concatenates all list elements into a single string.
#
# The list elements are concatenated without any delimiter in between.
# Use basis_list_to_delimited_string() to specify a delimiter such as a
# whitespace character or comma (,) as delimiter.
#
# @param [out] STR  Output string.
# @param [in]  ARGN Input list.
#
# @returns Sets @p STR to the resulting string.
#
# @sa basis_list_to_delimited_string()
function (basis_list_to_string STR)
  set (OUT)
  foreach (ELEM ${ARGN})
    set (OUT "${OUT}${ELEM}")
  endforeach ()
  set ("${STR}" "${OUT}" PARENT_SCOPE)
endfunction ()

# ----------------------------------------------------------------------------
## @brief Concatenates all list elements into a single delimited string.
#
# @param [out] STR   Output string.
# @param [in]  DELIM Delimiter used to separate list elements.
#                    Each element which contains the delimiter as substring
#                    is surrounded by double quotes (") in the output string.
# @param [in]  ARGN  Input list. If this list starts with the argument
#                    @c NOAUTOQUOTE, the automatic quoting of list elements
#                    which contain the delimiter is disabled.
#
# @returns Sets @p STR to the resulting string.
#
# @see basis_join
#
# @todo consider replacing basis_list_to_delimited_string with basis_join
function (basis_list_to_delimited_string STR DELIM)
  set (OUT)
  set (AUTOQUOTE TRUE)
  if (ARGN)
    list (GET ARGN 0 FIRST)
    if (FIRST MATCHES "^NOAUTOQUOTE$")
      list (REMOVE_AT ARGN 0)
      set (AUTOQUOTE FALSE)
    endif ()
  endif ()
  foreach (ELEM ${ARGN})
    if (OUT)
      set (OUT "${OUT}${DELIM}")
    endif ()
    if (AUTOQUOTE AND ELEM MATCHES "${DELIM}")
      set (OUT "${OUT}\"${ELEM}\"")
    else ()
      set (OUT "${OUT}${ELEM}")
    endif ()
  endforeach ()
  set ("${STR}" "${OUT}" PARENT_SCOPE)
endfunction ()

# ----------------------------------------------------------------------------
## @brief Concatenates all list elements into a single delimited string.
#
# @param [in]  VALUES       Input list string.
# @param [in]  DELIMITER    Delimiter glue used to separate list elements.
#                           Each element which contains the delimiter as substring
#                           is surrounded by double quotes (") in the output string.
# @param [out] OUTPUT       Output string variable name.
#
# @code
#   set( letters "" "\;a" b c "d\;d" )
#   basis_join("${letters}" ":" output)
#   message("${output}") # :;a:b:c:d;d
# @endcode
#
# @returns Sets @p OUTPUT to the resulting string.
#
# @see basis_list_to_delimited_string
function(basis_join VALUES DELIMITER OUTPUT)
  string (REGEX REPLACE "([^\\]|^);" "\\1${DELIMITER}" _TMP_STR "${VALUES}")
  string (REGEX REPLACE "[\\](.)" "\\1" _TMP_STR "${_TMP_STR}") #fixes escaping
  set (${OUTPUT} "${_TMP_STR}" PARENT_SCOPE)
endfunction()

# ----------------------------------------------------------------------------
## @brief Splits a string at space characters into a list.
#
# @todo Probably this can be done in a better way...
#       Difficulty is, that string(REPLACE) does always replace all
#       occurrences. Therefore, we need a regular expression which matches
#       the entire string. More sophisticated regular expressions should do
#       a better job, though.
#
# @param [out] LST  Output list.
# @param [in]  STR  Input string.
#
# @returns Sets @p LST to the resulting CMake list.
function (basis_string_to_list LST STR)
  set (TMP "${STR}")
  set (OUT)
  # 1. extract elements such as "a string with spaces"
  while (TMP MATCHES "\"[^\"]*\"")
    string (REGEX REPLACE "^(.*)\"([^\"]*)\"(.*)$" "\\1\\3" TMP "${TMP}")
    if (OUT)
      set (OUT "${CMAKE_MATCH_2};${OUT}")
    else (OUT)
      set (OUT "${CMAKE_MATCH_2}")
    endif ()
  endwhile ()
  # 2. extract other elements separated by spaces (excluding first and last)
  while (TMP MATCHES " [^\" ]+ ")
    string (REGEX REPLACE "^(.*) ([^\" ]+) (.*)$" "\\1\\3" TMP "${TMP}")
    if (OUT)
      set (OUT "${CMAKE_MATCH_2};${OUT}")
    else (OUT)
      set (OUT "${CMAKE_MATCH_2}")
    endif ()
  endwhile ()
  # 3. extract first and last elements (if not done yet)
  if (TMP MATCHES "^[^\" ]+")
    set (OUT "${CMAKE_MATCH_0};${OUT}")
  endif ()
  if (NOT "${CMAKE_MATCH_0}" STREQUAL "${TMP}" AND TMP MATCHES "[^\" ]+$")
    set (OUT "${OUT};${CMAKE_MATCH_0}")
  endif ()
  # return resulting list
  set (${LST} "${OUT}" PARENT_SCOPE)
endfunction ()

# ----------------------------------------------------------------------------
## @brief Compare two lists.
#
# @param [out] RESULT Result of comparison.
# @param [in]  LIST1  Name of variable holding the first list.
# @param [in]  LIST2  Name of varaible holding the second list.
#
# @retval 0 The two lists are not identical.
# @retval 1 Both lists have identical elements (not necessarily in the same order).
macro (basis_compare_lists RESULT LIST1 LIST2)
  set (_L1 "${${LIST1}}")
  set (_L2 "${${LIST2}}")
  list (SORT _L1)
  list (SORT _L2)
  if ("${_L1}" STREQUAL "${_L2}")
    set (RESULT TRUE)
  else ()
    set (RESULT FALSE)
  endif ()
  unset (_L1)
  unset (_L2)
endmacro ()

# ============================================================================
# name <=> UID
# ============================================================================

# ----------------------------------------------------------------------------
## @brief Derive target name from source file name.
#
# @param [out] TARGET_NAME Target name.
# @param [in]  SOURCE_FILE Source file.
# @param [in]  ARGN        Third argument to get_filename_component().
#                          If not specified, the given path is only sanitized.
#
# @returns Target name derived from @p SOURCE_FILE.
function (basis_get_source_target_name TARGET_NAME SOURCE_FILE)
  # remove ".in" suffix from file name
  string (REGEX REPLACE "\\.in$" "" OUT "${SOURCE_FILE}")
  # get name component
  if (ARGC GREATER 2)
    get_filename_component (OUT "${OUT}" ${ARGV2})
  endif ()
  # replace special characters
  string (REGEX REPLACE "[./\\]" "_" OUT "${OUT}")
  # return
  set (${TARGET_NAME} "${OUT}" PARENT_SCOPE)
endfunction ()

# ----------------------------------------------------------------------------
## @brief Strip of top-level package name from target UID if present.
<<<<<<< HEAD
#
# If @c BASIS_USE_FULLY_QUALIFIED_TARGET_UID is @c ON, the top-level package
# name is always preserved and this operation does nothing.
=======
#
# If @c BASIS_USE_FULLY_QUALIFIED_TARGET_UID is @c ON, the top-level package
# name is always preserved and this operation does nothing.
#
# @param[in,out] TARGET_UID "Global" target name, i.e., actual CMake target name.
#
# @returns Sets @p TARGET_UID to the (stripped) UID.
function (basis_strip_target_uid TARGET_UID)
  if (NOT BASIS_USE_FULLY_QUALIFIED_UIDS)
    basis_sanitize_for_regex (RE "${TOPLEVEL_PROJECT_NAMESPACE_CMAKE}")
    string (REGEX REPLACE "^\\.*${RE}\\." "" UID "${${TARGET_UID}}")
    set ("${TARGET_UID}" "${UID}" PARENT_SCOPE)
  endif ()
endfunction ()

# ----------------------------------------------------------------------------
## @brief Make target UID from given target name.
#
# This function is intended for internal use only.
#
# @param [out] TARGET_UID  "Global" target name, i.e., actual CMake target name.
# @param [in]  TARGET_NAME Target name used as argument to BASIS CMake functions.
#
# @returns Sets @p TARGET_UID to the UID of the build target @p TARGET_NAME.
#
# @sa basis_make_target_uid()
function (_basis_make_target_uid TARGET_UID TARGET_NAME)
  if (TARGET_NAME MATCHES "^\\.+(.*)$")
    set (${TARGET_UID} "${CMAKE_MATCH_1}" PARENT_SCOPE)
  else ()
    set (UID "${PROJECT_NAMESPACE_CMAKE}.${TARGET_NAME}")
    basis_strip_target_uid (UID)
    set (${TARGET_UID} "${UID}" PARENT_SCOPE)
  endif ()
endfunction ()

# ----------------------------------------------------------------------------
## @brief Make target UID from given target name.
#
# This function is intended for use by the basis_add_*() functions only.
#
# If @c BASIS_USE_TARGET_UIDS is set to @c OFF, this operation
# always just sets the @p TARGET_UID to the given @p TARGET_NAME.
#
# @param [out] TARGET_UID  "Global" target name, i.e., actual CMake target name.
# @param [in]  TARGET_NAME Target name used as argument to BASIS CMake functions.
>>>>>>> 2814ed85
#
# @param[in,out] TARGET_UID "Global" target name, i.e., actual CMake target name.
#
<<<<<<< HEAD
# @returns Sets @p TARGET_UID to the (stripped) UID.
macro (basis_strip_target_uid TARGET_UID)
  # optionally strip off top-level namespace part
  if (NOT BASIS_USE_FULLY_QUALIFIED_UIDS)
    basis_sanitize_for_regex (_bmtu_RE "${TOPLEVEL_PROJECT_NAMESPACE_CMAKE}")
    string (REGEX REPLACE "^${_bmtu_RE}\\." "" ${TARGET_UID} "${${TARGET_UID}}")
    unset (_bmtu_RE)
  endif ()
endmacro ()
=======
# @sa basis_get_target_uid()
if (BASIS_USE_TARGET_UIDS)
  function (basis_make_target_uid TARGET_UID TARGET_NAME)
    _basis_make_target_uid (UID "${TARGET_NAME}")
    set ("${TARGET_UID}" "${UID}" PARENT_SCOPE)
  endfunction ()
else ()
  function (basis_make_target_uid TARGET_UID TARGET_NAME)
    if (TARGET_NAME MATCHES "^\\.+(.*)$")
      set ("${TARGET_UID}" "${CMAKE_MATCH_1}" PARENT_SCOPE)
    else ()
      set ("${TARGET_UID}" "${TARGET_NAME}" PARENT_SCOPE)
    endif ()
  endfunction ()
endif ()
>>>>>>> 2814ed85

# ----------------------------------------------------------------------------
## @brief Make target UID from given target name.
#
# This function is intended for internal use only.
#
# @param [out] TARGET_UID  "Global" target name, i.e., actual CMake target name.
# @param [in]  TARGET_NAME Target name used as argument to BASIS CMake functions.
#
# @returns Sets @p TARGET_UID to the UID of the build target @p TARGET_NAME.
#
# @sa basis_make_target_uid()
macro (_basis_make_target_uid TARGET_UID TARGET_NAME)
  set (${TARGET_UID} "${PROJECT_NAMESPACE_CMAKE}.${TARGET_NAME}")
  basis_strip_target_uid (TARGET_UID)
endmacro ()

# ----------------------------------------------------------------------------
## @brief Make target UID from given target name.
#
# This function is intended for use by the basis_add_*() functions only.
#
# If @c BASIS_USE_TARGET_UIDS is set to @c OFF, this operation
# always just sets the @p TARGET_UID to the given @p TARGET_NAME.
#
# @param [out] TARGET_UID  "Global" target name, i.e., actual CMake target name.
# @param [in]  TARGET_NAME Target name used as argument to BASIS CMake functions.
#
# @returns Sets @p TARGET_UID to the UID of the build target @p TARGET_NAME.
#
# @sa basis_get_target_uid()
if (BASIS_USE_TARGET_UIDS)
  macro (basis_make_target_uid TARGET_UID TARGET_NAME)
    _basis_make_target_uid ("${TARGET_UID}" "${TARGET_NAME}")
  endmacro ()
else ()
  macro (basis_make_target_uid TARGET_UID TARGET_NAME)
    set ("${TARGET_UID}" "${TARGET_NAME}")
  endmacro ()
endif ()

# ----------------------------------------------------------------------------
## @brief Get "global" target name, i.e., actual CMake target name.
#
# In order to ensure that CMake target names are unique across modules of
# a BASIS project, the target name given to the BASIS CMake functions is
# converted by basis_make_target_uid() into a so-called target UID which is
# used as actual CMake target name. This function can be used to get for a
# given target name or UID the closest match of a known target UID.
#
# The individual parts of the target UID, i.e, package name,
# module name, and target name are separated by a dot (.).
# If @c BASIS_USE_FULLY_QUALIFIED_UIDS is set to @c OFF, the common part of
# all target UIDs is removed by this function from the target UID.
# When the target is exported, however, this common part will be
# prefixed again. This is done by the basis_export_targets() function.
#
# Note that names of imported targets are not prefixed in any case.
#
# The counterpart basis_get_target_name() can be used to convert the target UID
# back to the target name without namespace prefix.
#
# If @c BASIS_USE_TARGET_UIDS is set to @c OFF, this operation
# always just sets the @p TARGET_UID to the given @p TARGET_NAME.
#
# @note At the moment, BASIS does not support modules which themselves have
#       modules again. This would require a more nested namespace hierarchy
#       and makes things unnecessarily complicated.
#
# @param [out] TARGET_UID  "Global" target name, i.e., actual CMake target name.
# @param [in]  TARGET_NAME Target name used as argument to BASIS CMake functions.
#
# @returns Sets @p TARGET_UID to the UID of the build target @p TARGET_NAME.
#
# @sa basis_get_target_name()
if (BASIS_USE_TARGET_UIDS)
  function (basis_get_target_uid TARGET_UID TARGET_NAME)
<<<<<<< HEAD
    basis_sanitize_for_regex (BASE_RE "${TOPLEVEL_PROJECT_NAMESPACE_CMAKE}")
    # in case of a leading namespace separator, do not modify target name
    if (TARGET_NAME MATCHES "^\\.")
      set (UID "${TARGET_NAME}")
    # otherwise,
    else ()
      set (UID "${TARGET_NAME}")
=======
    # in case of a leading namespace separator, do not modify target name
    if (TARGET_NAME MATCHES "^\\.+(.*)$")
      set (UID "${CMAKE_MATCH_1}")
    # otherwise,
    else ()
      set (UID "${TARGET_NAME}")
      basis_sanitize_for_regex (BASE_RE "${TOPLEVEL_PROJECT_NAMESPACE_CMAKE}")
>>>>>>> 2814ed85
      # try prepending namespace or parts of it until target is known,
      # first assuming the simplified UIDs without the common prefix
      # of this package which applies to targets of this package
      if (NOT BASIS_USE_FULLY_QUALIFIED_UIDS AND NOT TARGET "${UID}")
        string (REGEX REPLACE "^${BASE_RE}\\." "" PREFIX "${PROJECT_NAMESPACE_CMAKE}")
        while (PREFIX)
          if (TARGET "${PREFIX}.${TARGET_NAME}")
            set (UID "${PREFIX}.${TARGET_NAME}")
            break ()
          else ()
            if (PREFIX MATCHES "(.*)\\.[^.]+")
              set (PREFIX "${CMAKE_MATCH_1}")
            else ()
              break ()
            endif ()
          endif ()
        endwhile ()
      endif ()
      # and then with the fully qualified UIDs for imported targets
      if (NOT TARGET "${UID}")
        set (PREFIX "${PROJECT_NAMESPACE_CMAKE}")
        while (PREFIX)
          if (TARGET "${PREFIX}.${TARGET_NAME}")
            set (UID "${PREFIX}.${TARGET_NAME}")
            break ()
          else ()
            if (PREFIX MATCHES "(.*)\\.[^.]+")
              set (PREFIX "${CMAKE_MATCH_1}")
            else ()
              break ()
            endif ()
          endif ()
        endwhile ()
      endif ()
    endif ()
    # strip off top-level namespace part (optional)
    if (NOT BASIS_USE_FULLY_QUALIFIED_UIDS)
      string (REGEX REPLACE "^${BASE_RE}\\." "" UID "${UID}")
    endif ()
    # return
    set ("${TARGET_UID}" "${UID}" PARENT_SCOPE)
  endfunction ()
else ()
<<<<<<< HEAD
  macro (basis_get_target_uid TARGET_UID TARGET_NAME)
    set ("${TARGET_UID}" "${TARGET_NAME}")
  endmacro ()
=======
  function (basis_get_target_uid TARGET_UID TARGET_NAME)
    if (TARGET_NAME MATCHES "^\\.+(.*)$")
      set (${TARGET_UID} "${CMAKE_MATCH_1}" PARENT_SCOPE)
    else ()
      set ("${TARGET_UID}" "${TARGET_NAME}" PARENT_SCOPE)
    endif ()
  endfunction ()
>>>>>>> 2814ed85
endif ()

# ----------------------------------------------------------------------------
## @brief Get fully-qualified target name.
#
# This function always returns a fully-qualified target UID, no matter if
# the option @c BASIS_USE_TARGET_UIDS or @c BASIS_USE_FULLY_QUALIFIED_UIDS
# is @c OFF. Note that if @c BASIS_USE_FULLY_QUALIFIED_UIDS is @c ON, the
# returned target UID may not be the actual name of a CMake target.
#
# @param [out] TARGET_UID  Fully-qualified target UID.
# @param [in]  TARGET_NAME Target name used as argument to BASIS CMake functions.
#
# @sa basis_get_target_uid()
function (basis_get_fully_qualified_target_uid TARGET_UID TARGET_NAME)
  if (BASIS_USE_TARGET_UIDS)
    basis_get_target_uid (UID "${TARGET_NAME}")
    if (NOT BASIS_USE_FULLY_QUALIFIED_UIDS)
      if (TARGET "${UID}")
        get_target_property (IMPORTED "${UID}" IMPORTED)
        if (NOT IMPORTED)
          set (UID "${TOPLEVEL_PROJECT_NAMESPACE_CMAKE}.${UID}")
        endif ()
      else ()
        set (UID "${TOPLEVEL_PROJECT_NAMESPACE_CMAKE}.${UID}")
      endif ()
    endif ()
    set (${TARGET_UID} "${UID}" PARENT_SCOPE)
  else ()
    set (${TARGET_UID} "${PROJECT_NAMESPACE_CMAKE}.${TARGET_NAME}" PARENT_SCOPE)
  endif ()
endfunction ()

# ----------------------------------------------------------------------------
## @brief Get namespace of build target.
#
# If @c BASIS_USE_TARGET_UIDS is set to @c OFF, this operation
# always just sets the @p TARGET_NS to an empty string.
#
# @param [out] TARGET_NS  Namespace part of target UID.
# @param [in]  TARGET_UID Target UID/name.
if (BASIS_USE_TARGET_UIDS)
  function (basis_get_target_namespace TARGET_NS TARGET_UID)
    # make sure we have a fully-qualified target UID
    basis_get_fully_qualified_target_uid (UID "${TARGET_UID}")
    # return namespace part
    if (UID MATCHES "^(.*)\\.")
      set ("${TARGET_NS}" "${CMAKE_MATCH_1}" PARENT_SCOPE)
    else ()
      set ("${TARGET_NS}" "" PARENT_SCOPE)
    endif ()
  endfunction ()
else ()
<<<<<<< HEAD
  macro (basis_get_target_namespace TARGET_NS TARGET_UID)
    set ("${TARGET_NS}" "")
  endmacro ()
=======
  function (basis_get_target_namespace TARGET_NS TARGET_UID)
    set ("${TARGET_NS}" "" PARENT_SCOPE)
  endfunction ()
>>>>>>> 2814ed85
endif ()

# ----------------------------------------------------------------------------
## @brief Get "local" target name, i.e., BASIS target name.
#
# If @c BASIS_USE_TARGET_UIDS is set to @c OFF, this operation
# always just sets the @p TARGET_NAME to the given @p TARGET_UID.
#
# @param [out] TARGET_NAME Target name used as argument to BASIS functions.
# @param [in]  TARGET_UID  "Global" target name, i.e., actual CMake target name.
#
# @returns Sets @p TARGET_NAME to the name of the build target with UID @p TARGET_UID.
#
# @sa basis_get_target_uid()
if (BASIS_USE_TARGET_UIDS)
  function (basis_get_target_name TARGET_NAME TARGET_UID)
    # make sure we have a fully-qualified target UID
    basis_get_fully_qualified_target_uid (UID "${TARGET_UID}")
    # strip off namespace of current project
    basis_sanitize_for_regex (RE "${PROJECT_NAMESPACE_CMAKE}")
    string (REGEX REPLACE "^${RE}\\." "" NAME "${UID}")
    # return
    set (${TARGET_NAME} "${NAME}" PARENT_SCOPE)
  endfunction ()
else ()
<<<<<<< HEAD
  macro (basis_get_target_name TARGET_NAME TARGET_UID)
    set (${TARGET_NAME} "${TARGET_UID}")
  endmacro ()
=======
  function (basis_get_target_name TARGET_NAME TARGET_UID)
    set (${TARGET_NAME} "${TARGET_UID}" PARENT_SCOPE)
  endfunction ()
>>>>>>> 2814ed85
endif ()

# ----------------------------------------------------------------------------
## @brief Checks whether a given name is a valid target name.
#
# Displays fatal error message when target name is invalid.
#
# @param [in] TARGET_NAME Desired target name.
#
# @returns Nothing.
function (basis_check_target_name TARGET_NAME)
  # reserved target name ?
  foreach (PATTERN IN LISTS BASIS_RESERVED_TARGET_NAMES)
    if (TARGET_NAME MATCHES "^${PATTERN}$")
      message (FATAL_ERROR "Target name \"${TARGET_NAME}\" is reserved and cannot be used.")
    endif ()
  endforeach ()
  # invalid target name ?
  if (NOT TARGET_NAME MATCHES "^\\.?[a-zA-Z]([a-zA-Z0-9_+.]|-)*$|^__init__(_py)?$")
    message (FATAL_ERROR "Target name '${TARGET_NAME}' is invalid.\nChoose a target name"
                         " which only contains alphanumeric characters,"
                         " '_', '-', or '+', and starts with a letter."
                         " The only exception from this rule is __init__[_py] for"
                         " a __init__.py script.\n")
  endif ()

  # unique ?
  basis_get_target_uid (TARGET_UID "${TARGET_NAME}")
  if (TARGET "${TARGET_UID}")
    message (FATAL_ERROR "There exists already a target named ${TARGET_UID}."
                         " Target names must be unique.")
  endif ()
endfunction ()

# ----------------------------------------------------------------------------
## @brief Make test UID from given test name.
#
# This function is intended for use by the basis_add_test() only.
#
# If @c BASIS_USE_TARGET_UIDS is set to @c OFF, this operation
# always just sets the @p TEST_UID to the given @p TEST_NAME.
#
# @param [out] TEST_UID  "Global" test name, i.e., actual CTest test name.
# @param [in]  TEST_NAME Test name used as argument to BASIS CMake functions.
#
# @returns Sets @p TEST_UID to the UID of the test @p TEST_NAME.
#
# @sa basis_get_test_uid()
<<<<<<< HEAD
if (BASIS_USE_TARGET_UIDS)
  macro (basis_make_test_uid TEST_UID TEST_NAME)
    basis_make_target_uid ("${TEST_UID}" "${TEST_NAME}")
  endmacro ()
else ()
  macro (basis_make_test_uid TEST_UID TEST_NAME)
    set ("${TEST_UID}" "${TEST_NAME}")
  endmacro ()
endif ()
=======
function (basis_make_test_uid TEST_UID TEST_NAME)
  basis_make_target_uid (UID "${TEST_NAME}")
  set ("${TEST_UID}" "${UID}" PARENT_SCOPE)
endfunction ()
>>>>>>> 2814ed85

# ----------------------------------------------------------------------------
## @brief Get "global" test name, i.e., actual CTest test name.
#
# In order to ensure that CTest test names are unique across BASIS projects,
# the test name used by a developer of a BASIS project is converted by this
# function into another test name which is used as actual CTest test name.
#
# The function basis_get_test_name() can be used to convert the unique test
# name, the test UID, back to the original test name passed to this function.
#
# If @c BASIS_USE_TARGET_UIDS is set to @c OFF, this operation
# always just sets the @p TEST_UID to the given @p TEST_NAME.
#
# @param [out] TEST_UID  "Global" test name, i.e., actual CTest test name.
# @param [in]  TEST_NAME Test name used as argument to BASIS CMake functions.
#
# @returns Sets @p TEST_UID to the UID of the test @p TEST_NAME.
#
# @sa basis_get_test_name()
if (BASIS_USE_TARGET_UIDS)
  function (basis_get_test_uid TEST_UID TEST_NAME)
<<<<<<< HEAD
    if (TEST_NAME MATCHES "^\\.")
      set (UID "${TEST_NAME}")
    else ()
      set (UID "${PROJECT_NAMESPACE_CMAKE}.${TEST_NAME}")
    endif ()
    # strip off top-level namespace part (optional)
    if (NOT BASIS_USE_FULLY_QUALIFIED_UIDS)
      basis_sanitize_for_regex (RE "${TOPLEVEL_PROJECT_NAMESPACE_CMAKE}")
      string (REGEX REPLACE "^${RE}\\." "" UID "${UID}")
    endif ()
    # return
    set (${TEST_UID} "${UID}" PARENT_SCOPE)
  endfunction ()
else ()
  macro (basis_get_test_uid TEST_UID TEST_NAME)
    set ("${TEST_UID}" "${TEST_NAME}")
  endmacro ()
=======
    if (TEST_NAME MATCHES "^\\.+(.*)$")
      set ("${TEST_UID}" "${CMAKE_MATCH_1}" PARENT_SCOPE)
    else ()
      set (UID "${PROJECT_NAMESPACE_CMAKE}.${TEST_NAME}")
      basis_strip_target_uid (UID ${UID})
      set ("${TEST_UID}" "${UID}" PARENT_SCOPE)
    endif ()
  endfunction ()
else ()
  function (basis_get_test_uid TEST_UID TEST_NAME)
    if (TEST_NAME MATCHES "^\\.+(.*)$")
      set ("${TEST_UID}" "${CMAKE_MATCH_1}" PARENT_SCOPE)
    else ()
      set ("${TEST_UID}" "${TEST_NAME}" PARENT_SCOPE)
    endif ()
  endfunction ()
>>>>>>> 2814ed85
endif ()

# ----------------------------------------------------------------------------
## @brief Get "global" test name, i.e., actual CTest test name.
#
# This function always returns a fully-qualified test UID, no matter if
# the option @c BASIS_USE_FULLY_QUALIFIED_UIDS is @c OFF. Note that
# if this option is @c ON, the returned test UID may not be the
# actual name of a CMake test.
#
# If @c BASIS_USE_TARGET_UIDS is set to @c OFF, this operation
# always just sets the @p TEST_UID to the given @p TEST_NAME.
#
# @param [out] TEST_UID  Fully-qualified test UID.
# @param [in]  TEST_NAME Test name used as argument to BASIS CMake functions.
#
# @sa basis_get_test_uid()
if (BASIS_USE_TARGET_UIDS)
  function (basis_get_fully_qualified_test_uid TEST_UID TEST_NAME)
<<<<<<< HEAD
    if (TEST_NAME MATCHES "\\.")
      set (UID "${TEST_NAME}")
    else ()
      set (UID "${TOPLEVEL_PROJECT_NAMESPACE_CMAKE}.${TEST_NAME}")
    endif ()
    set (${TEST_UID} "${UID}" PARENT_SCOPE)
  endfunction ()
else ()
  macro (basis_get_fully_qualified_test_uid TEST_UID TEST_NAME)
    set (${TEST_UID} "${TEST_NAME}")
  endmacro ()
=======
    if (TEST_NAME MATCHES "^\\.+(.*)$")
      set ("${TEST_UID}" "${CMAKE_MATCH_1}" PARENT_SCOPE)
    else ()
      set ("${TEST_UID}" "${TOPLEVEL_PROJECT_NAMESPACE_CMAKE}.${TEST_NAME}" PARENT_SCOPE)
    endif ()
  endfunction ()
else ()
  function (basis_get_fully_qualified_test_uid TEST_UID TEST_NAME)
    if (TEST_NAME MATCHES "^\\.+(.*)$")
      set ("${TEST_UID}" "${CMAKE_MATCH_1}" PARENT_SCOPE)
    else ()
      set ("${TEST_UID}" "${TEST_NAME}" PARENT_SCOPE)
    endif ()
  endfunction ()
>>>>>>> 2814ed85
endif ()

# ----------------------------------------------------------------------------
## @brief Get namespace of test.
#
# If @c BASIS_USE_TARGET_UIDS is set to @c OFF, this operation
# always just sets the @p TEST_NS to an empty string.
#
# @param [out] TEST_NS  Namespace part of test UID. If @p TEST_UID is
#                       no UID, i.e., does not contain a namespace part,
#                       the namespace of this project is returned.
# @param [in]  TEST_UID Test UID/name.
if (BASIS_USE_TARGET_UIDS)
<<<<<<< HEAD
  macro (basis_get_test_namespace TEST_NS TEST_UID)
    if (TEST_UID MATCHES "^(.*)\\.")
      set (${TEST_NS} "${CMAKE_MATCH_1}")
    else ()
      set (${TEST_NS} "")
    endif ()
  endmacro ()
else ()
  macro (basis_get_test_namespace TEST_NS TEST_UID)
    set ("${TEST_UID}" "")
  endmacro ()
=======
  function (basis_get_test_namespace TEST_NS TEST_UID)
    if (TEST_UID MATCHES "^(.*)\\.")
      set (${TEST_NS} "${CMAKE_MATCH_1}" PARENT_SCOPE)
    else ()
      set (${TEST_NS} "" PARENT_SCOPE)
    endif ()
  endfunction ()
else ()
  function (basis_get_test_namespace TEST_NS TEST_UID)
    set ("${TEST_UID}" "" PARENT_SCOPE)
  endfunction ()
>>>>>>> 2814ed85
endif ()

# ----------------------------------------------------------------------------
## @brief Get "local" test name, i.e., BASIS test name.
#
# If @c BASIS_USE_TARGET_UIDS is set to @c OFF, this operation
# always just sets the @p TEST_NAME to the given @p TEST_UID.
#
# @param [out] TEST_NAME Test name used as argument to BASIS functions.
# @param [in]  TEST_UID  "Global" test name, i.e., actual CTest test name.
#
# @returns Sets @p TEST_NAME to the name of the test with UID @p TEST_UID.
#
# @sa basis_get_test_uid()
if (BASIS_USE_TARGET_UIDS)
<<<<<<< HEAD
  macro (basis_get_test_name TEST_NAME TEST_UID)
    if (TEST_UID MATCHES "([^.]+)$")
      set (${TEST_NAME} "${CMAKE_MATCH_1}")
    else ()
      set (${TEST_NAME} "")
    endif ()
  endmacro ()
else ()
  macro (basis_get_test_name TEST_NAME TEST_UID)
    set ("${TEST_NAME}" "${TEST_UID}")
  endmacro ()
=======
  function (basis_get_test_name TEST_NAME TEST_UID)
    if (TEST_UID MATCHES "([^.]+)$")
      set (${TEST_NAME} "${CMAKE_MATCH_1}" PARENT_SCOPE)
    else ()
      set (${TEST_NAME} "" PARENT_SCOPE)
    endif ()
  endfunction ()
else ()
  function (basis_get_test_name TEST_NAME TEST_UID)
    set ("${TEST_NAME}" "${TEST_UID}" PARENT_SCOPE)
  endfunction ()
>>>>>>> 2814ed85
endif ()

# ----------------------------------------------------------------------------
## @brief Checks whether a given name is a valid test name.
#
# Displays fatal error message when test name is invalid.
#
# @param [in] TEST_NAME Desired test name.
#
# @returns Nothing.
function (basis_check_test_name TEST_NAME)
  # reserved test name ?
  foreach (PATTERN IN LISTS BASIS_RESERVED_TARGET_NAMES)
    if (TARGET_NAME MATCHES "^${PATTERN}$")
      message (FATAL_ERROR "Test name \"${TARGET_NAME}\" is reserved and cannot be used.")
    endif ()
  endforeach ()
  # invalid test name ?
  if (NOT TEST_NAME MATCHES "^\\.?[a-zA-Z]([a-zA-Z0-9_+.]|-)*$")
    message (FATAL_ERROR "Test name ${TEST_NAME} is invalid.\nChoose a test name "
                         " which only contains alphanumeric characters,"
                         " '_', '-', or '+', and starts with a letter.\n")
  endif ()
endfunction ()

# ============================================================================
# common target tools
# ============================================================================

# ----------------------------------------------------------------------------
## @brief Whether a given target exists.
#
# This function should be used instead of the if(TARGET) command of CMake
# because target names are mapped by BASIS to target UIDs.
#
# @param [out] RESULT_VARIABLE Boolean result variable.
# @param [in]  TARGET_NAME     Name which to check whether it is a target.
#
# @sa basis_make_target_uid()
# @sa basis_get_target_uid()
macro (basis_exists_target RESULT_VARIABLE TARGET_NAME)
  basis_get_target_uid (_UID "${TARGET_NAME}")
  if (TARGET ${_UID})
    set (${RESULT_VARIABLE} TRUE)
  else ()
    set (${RESULT_VARIABLE} FALSE)
  endif ()
  unset (_UID)
endmacro ()

# ----------------------------------------------------------------------------
## @brief Get default subdirectory prefix of scripted library modules.
#
# @param [out] PREFIX   Name of variable which is set to the default library
#                       prefix, i.e., subdirectory relative to the library
#                       root directory as used for the @c PREFIX property of
#                       scripted module libraries (see basis_add_script_library())
#                       or relative to the include directory in case of C++.
#                       Note that this prefix includes a trailing slash to
#                       indicate that the prefix is a subdirectory.
# @param [in]  LANGUAGE Programming language (case-insenitive), e.g.,
#                       @c CXX, @c Python, @c Matlab...
macro (basis_library_prefix PREFIX LANGUAGE)
  string (TOUPPER "${LANGUAGE}" _LANGUAGE_U)
  if (PROJECT_NAMESPACE_${_LANGUAGE_U})
    basis_sanitize_for_regex (_RE "${BASIS_NAMESPACE_DELIMITER_${_LANGUAGE_U}}")
    string (REGEX REPLACE "${_RE}" "/" ${PREFIX} "${PROJECT_NAMESPACE_${_LANGUAGE_U}}")
    set (${PREFIX} "${${PREFIX}}/")
    unset (_RE)
  else ()
    message (FATAL_ERROR "basis_library_prefix(): PROJECT_NAMESPACE_${_LANGUAGE_U} not set!"
                         " Make sure that the LANGUAGE argument is supported and in"
                         " uppercase letters only.")
  endif ()
  unset (_LANGUAGE_U)
endmacro ()

# ----------------------------------------------------------------------------
## @brief Get file name of compiled script.
#
# @param [out] CFILE  File path of compiled script file.
# @param [in]  SOURCE Script source file.
# @param [in]  ARGV2  Language of script file. If not specified, the language
#                     is derived from the file name extension and shebang of
#                     the script source file.
function (basis_get_compiled_file CFILE SOURCE)
  if (ARGC GREATER 2)
    set (LANGUAGE "${ARGV2}")
  else ()
    basis_get_source_language (LANGUAGE "${SOURCE}")
  endif ()
  set (${CFILE} "" PARENT_SCOPE)
  if (USE_Python AND SOURCE)
    if (LANGUAGE MATCHES "PYTHON")
      set (${CFILE} "${SOURCE}c" PARENT_SCOPE)
    elseif (LANGUAGE MATCHES "JYTHON")
      if (SOURCE MATCHES "(.*)\\.([^.]+)$")
        set (${CFILE} "${CMAKE_MATCH_1}$${CMAKE_MATCH_2}.class" PARENT_SCOPE)
      endif ()
    endif ()
  endif ()
endfunction ()

# ----------------------------------------------------------------------------
## @brief Get file path of Jython file compiled from the given Python module.
#
# Python modules are also compiled using Jython. This macro returns the file
# path of the compiled Jython file in the build tree which corresponds to the
# specified Python module.
#
# @param [out] CFILE  Path of corresponding compiled Jython file.
# @param [in]  MODULE Path of input Python module in build tree.
macro (basis_get_compiled_jython_file_of_python_module CFILE MODULE)
  if (BINARY_PYTHON_LIBRARY_DIR AND BINARY_JYTHON_LIBRARY_DIR)
    file (RELATIVE_PATH _GCJFOPM_REL "${BINARY_PYTHON_LIBRARY_DIR}" "${MODULE}")
  else ()
    set (_GCJFOPM_REL)
  endif ()
  if (NOT _GCJFOPM_REL MATCHES "^$|^\\.\\./")
    basis_get_compiled_file (${CFILE} "${BINARY_JYTHON_LIBRARY_DIR}/${_GCJFOPM_REL}" JYTHON)
  else ()
    basis_get_compiled_file (${CFILE} "${MODULE}" JYTHON)
  endif ()
  unset (_GCJFOPM_REL)
endmacro ()

# ----------------------------------------------------------------------------
## @brief Whether to compile Python modules for Jython interpreter.
#
# This macro returns a boolean value stating whether Python modules shall also
# be compiled for use by Jython interpreter if BASIS_COMPILE_SCRIPTS is ON.
#
# @param [out] FLAG Set to either TRUE or FALSE depending on whether Python
#                   modules shall be compiled using Jython or not.
macro (basis_compile_python_modules_for_jython FLAG)
  if (BASIS_COMPILE_SCRIPTS AND JYTHON_EXECUTABLE)
    set (${FLAG} TRUE)
  else ()
    set (${FLAG} FALSE)
  endif ()
  if (DEFINED USE_JythonInterp AND NOT USE_JythonInterp)
    set (${FLAG} FALSE)
  endif ()
endmacro ()

# ----------------------------------------------------------------------------
## @brief Glob source files.
#
# This function gets a list of source files and globbing expressions, evaluates
# the globbing expression, and replaces these by the found source files such
# that the resulting list of source files contains only absolute paths of
# source files. It is used by basis_add_executable() and basis_add_library()
# to get a list of all source files. The syntax for the glob expressions
# corresponds to the one used by CMake's
# <a href="http://www.cmake.org/cmake/help/v2.8.8/cmake.html#command:file">
# file(GLOB)</a> command. Additionally, if the pattern <tt>**</tt> is found
# in a glob expression, it is replaced by a single <tt>*</tt> and the
# recursive version, i.e., <tt>file(GLOB_RECURSE)</tt>, is used instead.
#
# @param [in]  TARGET_UID UID of build target which builds the globbed source files.
#                         The custom target which re-globs the source files
#                         before each build of this target is named after this
#                         build target with two leading underscores (__).
# @param [out] SOURCES    List of absolute source paths.
# @param [in]  ARGN       Input file paths and/or globbing expressions.
#
# @sa basis_add_executable()
# @sa basis_add_library()
function (basis_add_glob_target TARGET_UID SOURCES)
  # prepare globbing expressions
  # make paths absolute and turn directories into recursive globbing expressions
  set (EXPRESSIONS)
  foreach (EXPRESSION IN LISTS ARGN)
    if (NOT IS_ABSOLUTE "${EXPRESSION}")
      # prefer configured/generated files in the build tree, but disallow
      # globbing within the build tree; glob only files in source tree
      if (NOT EXPRESSION MATCHES "[*?]|\\[[0-9]+-[0-9]+\\]"            AND
          EXISTS           "${CMAKE_CURRENT_BINARY_DIR}/${EXPRESSION}" AND
          NOT IS_DIRECTORY "${CMAKE_CURRENT_BINARY_DIR}/${EXPRESSION}")
        set (EXPRESSION "${CMAKE_CURRENT_BINARY_DIR}/${EXPRESSION}")
      else ()
        set (EXPRESSION "${CMAKE_CURRENT_SOURCE_DIR}/${EXPRESSION}")
      endif ()
    endif ()
    if (IS_DIRECTORY "${EXPRESSION}")
      set (EXPRESSION "${EXPRESSION}/**")
    endif ()
    list (APPEND EXPRESSIONS "${EXPRESSION}")
  endforeach ()
  # only if at least one globbing expression is given we need to go through this hassle
  if (EXPRESSIONS MATCHES "[*?]|\\[[0-9]+-[0-9]+\\]")
    set (BUILD_DIR    "${CMAKE_CURRENT_BINARY_DIR}/CMakeFiles/${TARGET_UID}.dir")
    set (SOURCES_FILE "${BUILD_DIR}/sources.txt")
    # get initial list of source files
    execute_process (
      COMMAND "${CMAKE_COMMAND}"
                  "-DEXPRESSIONS:STRING=${EXPRESSIONS}"
                  "-DINIT:BOOLEAN=TRUE"
                  "-DSOURCES_FILE:FILEPATH=${SOURCES_FILE}"
                  -P "${BASIS_MODULE_PATH}/glob.cmake"
      RESULT_VARIABLE RETVAL
    )
    if (NOT RETVAL EQUAL 0 OR NOT EXISTS "${SOURCES_FILE}")
      message (FATAL_ERROR "Target ${TARGET_UID}: Failed to glob source files!")
    endif ()
    # note that including this file here, which is modified whenever a
    # source file is added or removed, triggers a re-configuration of the
    # build system which is required to re-execute this function.
    include ("${SOURCES_FILE}")
    set (${SOURCES} "${INITIAL_SOURCES}" PARENT_SCOPE)
    # add custom target to re-glob files before each build
    set (ERRORMSG "You have either added, removed, or renamed a source file which"
                  " matches one of the globbing expressions specified for the"
                  " list of source files from which to build the ${TARGET_UID} target."
                  " Therefore, the build system must be re-configured. Either try to"
                  " build again which should trigger CMake and re-configure the build"
                  " system or run CMake manually.")
    basis_list_to_string (ERRORMSG ${ERRORMSG})
    add_custom_target (
      __${TARGET_UID}
      COMMAND "${CMAKE_COMMAND}"
                  "-DEXPRESSIONS:STRING=${EXPRESSIONS}"
                  "-DINIT:BOOLEAN=FALSE"
                  "-DSOURCES_FILE:FILEPATH=${SOURCES_FILE}"
                  "-DERRORMSG:STRING=${ERRORMSG}"
                  -P "${BASIS_MODULE_PATH}/glob.cmake"
      COMMENT "Checking if source files for target ${TARGET_UID} were added or removed"
      VERBATIM
    )
  # otherwise, just return the given absolute source file paths
  else ()
    set (${SOURCES} "${EXPRESSIONS}" PARENT_SCOPE)
  endif ()
endfunction ()

# ----------------------------------------------------------------------------
## @brief Detect programming language of given source code files.
#
# This function determines the programming language in which the given source
# code files are written. If no common programming language could be determined,
# "AMBIGUOUS" is returned. If none of the following programming languages
# could be determined, "UNKNOWN" is returned: CXX (i.e., C++), JAVA, MATLAB,
# PYTHON, JYTHON, PERL, BASH, BATCH.
#
# @param [out] LANGUAGE Detected programming language.
# @param [in]  ARGN     List of source code files.
function (basis_get_source_language LANGUAGE)
  set (LANGUAGE_OUT)
  # iterate over source files
  foreach (SOURCE_FILE ${ARGN})
    get_filename_component (SOURCE_FILE "${SOURCE_FILE}" ABSOLUTE)

    if (IS_DIRECTORY "${SOURCE_FILE}")

      file (GLOB_RECURSE SOURCE_FILES "${SOURCE_FILE}/*")
      list (APPEND ARGN ${SOURCE_FILES})

    else ()

      # ------------------------------------------------------------------------
      # determine language based on extension for those without shebang
      set (LANG)
      # C++
      if (SOURCE_FILE MATCHES "\\.(c|cc|cpp|cxx|h|hpp|hxx|txx|inl)(\\.in)?$")
        set (LANG "CXX")
      # Java
      elseif (SOURCE_FILE MATCHES "\\.java(\\.in)?$")
        set (LANG "JAVA")
      # MATLAB
      elseif (SOURCE_FILE MATCHES "\\.m(\\.in)?$")
        set (LANG "MATLAB")
      endif ()

      # ------------------------------------------------------------------------
      # determine language from shebang directive
      #
      # Note that some scripting languages may use identical file name extensions.
      # This is in particular the case for Python and Jython. The only way we
      # can distinguish these two is by looking at the shebang directive.
      if (NOT LANG)
        
        if (NOT EXISTS "${SOURCE_FILE}" AND EXISTS "${SOURCE_FILE}.in")
          set (SOURCE_FILE "${SOURCE_FILE}.in")
        endif ()
        if (EXISTS "${SOURCE_FILE}")
          file (STRINGS "${SOURCE_FILE}" FIRST_LINE LIMIT_COUNT 1)
          if (FIRST_LINE MATCHES "^#!")
            if (FIRST_LINE MATCHES "^#! */usr/bin/env +([^ ]+)")
              set (INTERPRETER "${CMAKE_MATCH_1}")
            elseif (FIRST_LINE MATCHES "^#! *([^ ]+)")
              set (INTERPRETER "${CMAKE_MATCH_1}")
              get_filename_component (INTERPRETER "${INTERPRETER}" NAME)
            else ()
              set (INTERPRETER)
            endif ()
            if (INTERPRETER MATCHES "^(python|jython|perl|bash)$")
              string (TOUPPER "${INTERPRETER}" LANG)
            endif ()
          endif ()
        endif ()
      endif ()

      # ------------------------------------------------------------------------
      # determine language from further known extensions
      if (NOT LANG)
        # Python
        if (SOURCE_FILE MATCHES "\\.py(\\.in)?$")
          set (LANG "PYTHON")
        # Perl
        elseif (SOURCE_FILE MATCHES "\\.(pl|pm|t)(\\.in)?$")
          set (LANG "PERL")
        # BASH
        elseif (SOURCE_FILE MATCHES "\\.sh(\\.in)?$")
          set (LANG "BASH")
        # Batch
        elseif (SOURCE_FILE MATCHES "\\.bat(\\.in)?$")
          set (LANG "BATCH")
        # unknown
        else ()
          set (LANGUAGE_OUT "UNKNOWN")
          break ()
        endif ()
      endif ()

      # ------------------------------------------------------------------------
      # detect ambiguity
      if (LANGUAGE_OUT AND NOT LANG MATCHES "^${LANGUAGE_OUT}$")
        if (LANGUAGE_OUT MATCHES "CXX" AND LANG MATCHES "MATLAB")
          # MATLAB Compiler can handle this...
        elseif (USE_MATLAB AND LANGUAGE_OUT MATCHES "MATLAB" AND LANG MATCHES "CXX")
          set (LANG "MATLAB") # language stays MATLAB
        elseif (USE_Python AND LANGUAGE_OUT MATCHES "PYTHON" AND LANG MATCHES "JYTHON")
          # Jython can deal with Python scripts/modules
        elseif (USE_Python AND LANGUAGE_OUT MATCHES "JYTHON" AND LANG MATCHES "PYTHON")
          set (LANG "JYTHON") # language stays JYTHON
        else ()
          # ambiguity
          set (LANGUAGE_OUT "AMBIGUOUS")
          break ()
        endif ()
      endif ()

      # update current language
      set (LANGUAGE_OUT "${LANG}")
    endif ()
  endforeach ()
  # return
  if (LANGUAGE_OUT)
    set (${LANGUAGE} "${LANGUAGE_OUT}" PARENT_SCOPE)
  else ()
    message (FATAL_ERROR "basis_get_source_language called without arguments!")
  endif ()
endfunction ()

# ----------------------------------------------------------------------------
## @brief Configure .in source files.
#
# This function configures each source file in the given argument list with
# a .in file name suffix and stores the configured file in the build tree
# with the same relative directory as the template source file itself.
# The first argument names the CMake variable of the list of configured
# source files where each list item is the absolute file path of the
# corresponding (configured) source file.
#
# @param [out] LIST_NAME Name of output list.
# @param [in]  ARGN      These arguments are parsed and the following
#                        options recognized. All remaining arguments are
#                        considered to be source file paths.
# @par
# <table border="0">
#   <tr>
#     @tp @b BINARY_DIRECTORY @endtp
#     <td>Explicitly specify directory in build tree where configured
#         source files should be written to.</td>
#   </tr>
#   <tr>
#     @tp @b KEEP_DOT_IN_SUFFIX @endtp
#     <td>By default, after a source file with the .in extension has been
#         configured, the .in suffix is removed from the file name.
#         This can be omitted by giving this option.</td>
#   </tr>
# </table>
#
# @returns Nothing.
function (basis_configure_sources LIST_NAME)
  # parse arguments
  CMAKE_PARSE_ARGUMENTS (ARGN "KEEP_DOT_IN_SUFFIX" "BINARY_DIRECTORY" "" ${ARGN})

  if (ARGN_BINARY_DIRECTORY AND NOT ARGN_BINARY_DIRECTORY MATCHES "^${PROJECT_BINARY_DIR}")
    message (FATAL_ERROR "Specified BINARY_DIRECTORY must be inside the build tree!")
  endif ()

  # configure source files
  set (CONFIGURED_SOURCES)
  foreach (SOURCE ${ARGN_UNPARSED_ARGUMENTS})
    # The .in suffix is optional, add it here if a .in file exists for this
    # source file, but only if the source file itself does not name an actually
    # existing source file.
    #
    # If the source file path is relative, prefer possibly already configured
    # sources in build tree such as the test driver source file created by
    # create_test_sourcelist() or a manual use of configure_file().
    #
    # Note: Make path absolute, otherwise EXISTS check will not work!
    if (NOT IS_ABSOLUTE "${SOURCE}")
      if (EXISTS "${CMAKE_CURRENT_BINARY_DIR}/${SOURCE}")
        set (SOURCE "${CMAKE_CURRENT_BINARY_DIR}/${SOURCE}")
      elseif (EXISTS "${CMAKE_CURRENT_BINARY_DIR}/${SOURCE}.in")
        set (SOURCE "${CMAKE_CURRENT_BINARY_DIR}/${SOURCE}.in")
      elseif (EXISTS "${CMAKE_CURRENT_SOURCE_DIR}/${SOURCE}")
        set (SOURCE "${CMAKE_CURRENT_SOURCE_DIR}/${SOURCE}")
      elseif (EXISTS "${CMAKE_CURRENT_SOURCE_DIR}/${SOURCE}.in")
        set (SOURCE "${CMAKE_CURRENT_SOURCE_DIR}/${SOURCE}.in")
      endif ()
    else ()
      if (NOT EXISTS "${SOURCE}" AND EXISTS "${SOURCE}.in")
        set (SOURCE "${SOURCE}.in")
      endif ()
    endif ()
    # configure source file if filename ends in .in suffix
    if (SOURCE MATCHES "\\.in$")
      # if binary directory was given explicitly, use it
      if (ARGN_BINARY_DIRECTORY)
        get_filename_component (SOURCE_NAME "${SOURCE}" NAME)
        if (NOT ARGN_KEEP_DOT_IN_SUFFIX)
          string (REGEX REPLACE "\\.in$" "" SOURCE_NAME "${SOURCE_NAME}")
        endif ()
        set (CONFIGURED_SOURCE "${ARGN_BINARY_DIRECTORY}/${SOURCE_NAME}")
      # otherwise,
      else ()
        # if source is in project's source tree use relative binary directory
        basis_sanitize_for_regex (REGEX "${PROJECT_SOURCE_DIR}")
        if (SOURCE MATCHES "^${REGEX}")
          basis_get_relative_path (CONFIGURED_SOURCE "${CMAKE_CURRENT_SOURCE_DIR}" "${SOURCE}")
          get_filename_component (CONFIGURED_SOURCE "${CMAKE_CURRENT_BINARY_DIR}/${CONFIGURED_SOURCE}" ABSOLUTE)
          if (NOT ARGN_KEEP_DOT_IN_SUFFIX)
            string (REGEX REPLACE "\\.in$" "" CONFIGURED_SOURCE "${CONFIGURED_SOURCE}")
          endif ()
        # otherwise, use current binary directory
        else ()
          get_filename_component (SOURCE_NAME "${SOURCE}" NAME)
          if (NOT ARGN_KEEP_DOT_IN_SUFFIX)
            string (REGEX REPLACE "\\.in$" "" SOURCE_NAME "${SOURCE_NAME}")
          endif ()
          set (CONFIGURED_SOURCE "${CMAKE_CURRENT_BINARY_DIR}/${SOURCE_NAME}")
        endif ()
      endif ()
      # configure source file
      configure_file ("${SOURCE}" "${CONFIGURED_SOURCE}" @ONLY)
      if (BASIS_DEBUG)
        message ("** Configured source file with .in extension")
      endif ()
    # otherwise, skip configuration of this source file
    else ()
      set (CONFIGURED_SOURCE "${SOURCE}")
      if (BASIS_DEBUG)
        message ("** Skipped configuration of source file")
      endif ()
    endif ()
    if (BASIS_DEBUG)
      message ("**     Source:            ${SOURCE}")
      message ("**     Configured source: ${CONFIGURED_SOURCE}")
    endif ()
    list (APPEND CONFIGURED_SOURCES "${CONFIGURED_SOURCE}")
  endforeach ()
  # return
  set (${LIST_NAME} "${CONFIGURED_SOURCES}" PARENT_SCOPE)
endfunction ()

# ----------------------------------------------------------------------------
## @brief Remove one blank line from top of string
macro (basis_remove_blank_line STRVAR)
  if (${STRVAR} MATCHES "(^|(.*)\n)[ \t]*\n(.*)")
    set (${STRVAR} "${CMAKE_MATCH_1}${CMAKE_MATCH_3}")
  endif ()
endmacro ()

# ----------------------------------------------------------------------------
## @brief Configure and optionally compile script file.
#
# This function is used to configure script files during the build. It is
# called by the build script generated by basis_add_script_target() for each script
# target. It is also used to configure the modules of the packages
# implemented in supported scripting languages which are located in the
# @c PROJECT_LIBRARY_DIR of the source tree.
#
# In case of executable scripts, this function automatically prepends the
# module search paths such that the modules of this software package are found
# (and preferred in case of potential name conflicts with other packages).
# Moreover, it adds (or replaces) the shebang directive on Unix such that the
# configured interpreter version is used. On Windows, it converts the executable
# script into a Windows Command instead which executes the proper interpreter
# with the code section of the input script.
#
# @param [in] INPUT  Input script file.
# @param [in] OUTPUT Configured output script file.
# @param [in] ARGN   Optional arguments:
# @par
# <table border=0>
#   <tr>
#     @tp @b COMPILE @endtp
#     <td>Whether to compile module scripts if suitable, i.e., an intermediate
#         format exists for the specific scripting language. For example,
#         Python modules can be compiled.</td>
#   </tr>
#   <tr>
#     @tp @b COPYONLY @endtp
#     <td>Whether to only copy the script file without replacing CMake variables
#         within the file. This option is passed on to CMake's configure_file()
#         command used to configure the script file. By default, the option
#         \@ONLY is used instead.</td>
#   </tr>
#   <tr>
#     @tp @b EXECUTABLE @endtp
#     <td>Specifies that the given script file is an executable script and not a
#         module script. Otherwise, if this option is not given and the output
#         file name contains a file name extension, the given script file is
#         configured as module script. A script file with an output file name
#         that has no extension, is always considered to be an executable.</td>
#   </tr>
#   <tr>
#     @tp @b DESTINATION dir @endtp
#     <td>Installation directory for configured script. If this option is given,
#         the @c BUILD_INSTALL_SCRIPT variable is set to @c TRUE before including
#         any specified script configuration files (see @p CONFIG_FILE option).
#         Moreover, the @c __DIR__ variable is set to the specified directory.
#         Otherwise, if this option is omitted, the @c BUILD_INSTALL_SCRIPT variable
#         is set to @c FALSE instead and @c __DIR__ is set to the directory of
#         the configured @p OUTPUT file. Note that the @c BUILD_INSTALL_SCRIPT and
#         @c __DIR__ variables are in particular used by basis_set_script_path()
#         to convert the given paths to paths relative to the location of the
#         configured/installed script.</td>
#   </tr>
#   <tr>
#     @tp @b CACHE_FILE file1 [file2...] @endtp
#     <td>List of CMake files with dump of variables which should be included
#         before configuring the script. The cache files can be generated using
#         the basis_dump_variables() function.</td>
#   </tr>
#   <tr>
#     @tp @b CONFIG_FILE file1 [file2...] @endtp
#     <td>List of script configuration files to include before the configuration
#         of the script. See also the documentation of the @p DESTINATION option.</td>
#   </tr>
#   <tr>
#     @tp @b LINK_DEPENDS dep1 [dep2...] @endtp
#     <td>List of "link" dependencies, i.e., modules and script/module libraries
#         required by this script. For executable scripts, the paths to these
#         modules/packages is added to the module search path. If the prefix
#         "relative " is given before a file path, it is made relative to the
#         output/installation directory of the script file. All given input paths
#         must be absolute, however, as the relative location depends on
#         whether the script will be installed, i.e., the @c DESTINATION
#         is specified, or not.</td>
#   </tr>
# </table>
function (basis_configure_script INPUT OUTPUT)
  # rename arguments to avoid conflict with script configuration
  set (_INPUT_FILE  "${INPUT}")
  set (_OUTPUT_FILE "${OUTPUT}")
  # --------------------------------------------------------------------------
  # parse arguments
  CMAKE_PARSE_ARGUMENTS (
    ARGN
      "COMPILE;COPYONLY;EXECUTABLE"
      "DESTINATION;LANGUAGE"
      "CACHE_FILE;CONFIG_FILE;LINK_DEPENDS"
    ${ARGN}
  )
  if (ARGN_UNPARSED_ARGUMENTS)
    message (FATAL_ERROR "Unrecognized arguments given: ${ARGN_UNPARSED_ARGUMENTS}")
  endif ()
  if (NOT ARGN_LANGUAGE)
    basis_get_source_language (ARGN_LANGUAGE "${_INPUT_FILE}")
  endif ()
  # --------------------------------------------------------------------------
  # include cache files
  foreach (_F IN LISTS ARGN_CACHE_FILE)
    get_filename_component (_F "${_F}" ABSOLUTE)
    if (NOT EXISTS "${_F}")
      message (FATAL_ERROR "Cache file ${_F} does not exist!")
    endif ()
    include ("${_F}")
  endforeach ()
  # --------------------------------------------------------------------------
  # set general variables for use in scripts
  set (__FILE__ "${_OUTPUT_FILE}")
  get_filename_component (__NAME__ "${_OUTPUT_FILE}" NAME)
  # --------------------------------------------------------------------------
  # variables mainly intended for use in script configurations, in particular,
  # these are used by basis_set_script_path() to make absolute paths relative
  if (ARGN_DESTINATION)
    if (NOT IS_ABSOLUTE "${ARGN_DESTINATION}")
      set (ARGN_DESTINATION "${CMAKE_INSTALL_PREFIX}/${ARGN_DESTINATION}")
    endif ()
    set (BUILD_INSTALL_SCRIPT TRUE)
    set (__DIR__ "${ARGN_DESTINATION}")
  else ()
    set (BUILD_INSTALL_SCRIPT FALSE)
    get_filename_component (__DIR__ "${_OUTPUT_FILE}" PATH)
  endif ()
  # --------------------------------------------------------------------------
  # include script configuration files
  foreach (_F IN LISTS ARGN_CONFIG_FILE)
    get_filename_component (_F "${_F}" ABSOLUTE)
    if (NOT EXISTS "${_F}")
      message (FATAL_ERROR "Script configuration file ${_F} does not exist!")
    endif ()
    include ("${_F}")
  endforeach ()
  # --------------------------------------------------------------------------
  # configure executable script
  if (ARGN_EXECUTABLE)
    # Attention: Every line of code added/removed will introduce a mismatch
    #            between error messages of the interpreter and the original
    #            source file. To not confuse/mislead developers too much,
    #            keep number of lines added/removed at a minimum or at least
    #            try to balance the number of lines added and removed.
    #            Moreover, blank lines can be used to insert code without
    #            changing the number of source code lines.
    file (READ "${_INPUT_FILE}" SCRIPT)
    # (temporarily) remove existing shebang directive
    file (STRINGS "${_INPUT_FILE}" FIRST_LINE LIMIT_COUNT 1)
    if (FIRST_LINE MATCHES "^#!")
      basis_sanitize_for_regex (FIRST_LINE_RE "${FIRST_LINE}")
      string (REGEX REPLACE "^${FIRST_LINE_RE}\n?" "" SCRIPT "${SCRIPT}")
      set (SHEBANG "${FIRST_LINE}")
    endif ()
    # replace CMake variables used in script
    if (NOT ARGN_COPYONLY)
      string (CONFIGURE "${SCRIPT}" SCRIPT @ONLY)
    endif ()
    # add code to set module search path
    if ( USE_Python AND ARGN_LANGUAGE MATCHES "[JP]YTHON")
      if (ARGN_LINK_DEPENDS)
        set (PYTHON_CODE "import sys; import os.path; __dir__ = os.path.dirname(os.path.realpath(__file__))")
        list (REVERSE ARGN_LINK_DEPENDS)
        foreach (DIR ${ARGN_LINK_DEPENDS})
          if (DIR MATCHES "^relative +(.*)$")
            basis_get_relative_path (DIR "${__DIR__}" "${CMAKE_MATCH_1}")
          endif ()
          if (DIR MATCHES "\\.(py|class)$")
            get_filename_component (DIR "${DIR}" PATH)
          endif ()
          if (IS_ABSOLUTE "${DIR}")
            set (PYTHON_CODE "${PYTHON_CODE}; sys.path.insert(0, os.path.realpath('${DIR}'))")
          else ()
            set (PYTHON_CODE "${PYTHON_CODE}; sys.path.insert(0, os.path.realpath(os.path.join(__dir__, '${DIR}')))")
          endif ()
        endforeach ()
        # insert extra Python code near top, but after any future statement
        # (http://docs.python.org/2/reference/simple_stmts.html#future)
        set (FUTURE_STATEMENTS)
        if (SCRIPT MATCHES "^(.*from[ \t]+__future__[ \t]+import[ \t]+[a-z_]+([ \t]+as[ \t]+[a-zA-Z_]+)?[ \t]*\n)(.*)$")
          set (FUTURE_STATEMENTS "${CMAKE_MATCH_1}")
          set (SCRIPT            "${CMAKE_MATCH_3}")
        endif ()
        basis_remove_blank_line (SCRIPT) # remove a blank line therefore
        set (SCRIPT "${FUTURE_STATEMENTS}${PYTHON_CODE} # <-- added by BASIS\n${SCRIPT}")
      endif ()
    elseif ( USE_Perl AND ARGN_LANGUAGE MATCHES "PERL")
      if (ARGN_LINK_DEPENDS)
        set (PERL_CODE "use Cwd qw(realpath); use File::Basename;")
        foreach (DIR ${ARGN_LINK_DEPENDS})
          if (DIR MATCHES "^relative +(.*)$")
            basis_get_relative_path (DIR "${__DIR__}" "${CMAKE_MATCH_1}")
          endif ()
          if (DIR MATCHES "\\.pm$")
            get_filename_component (DIR "${DIR}" PATH)
          endif ()
          if (IS_ABSOLUTE "${DIR}")
            set (PERL_CODE "${PERL_CODE} use lib '${DIR}';")
          else ()
            set (PERL_CODE "${PERL_CODE} use lib dirname(realpath(__FILE__)) . '/${DIR}';")
          endif ()
        endforeach ()
        basis_remove_blank_line (SCRIPT) # remove a blank line therefore
        set (SCRIPT "${PERL_CODE} # <-- added by BASIS\n${SCRIPT}")
      endif ()
    elseif ( USE_BASH AND ARGN_LANGUAGE MATCHES "BASH")
      basis_library_prefix (PREFIX BASH)
      # In case of Bash, set BASIS_BASH_UTILITIES which is required to first source the
      # BASIS utilities modules (in particular core.sh). This variable should be set to
      # the utilities.sh module of BASIS by default as part of the BASIS installation
      # (environment variable) and is here set to the project-specific basis.sh module.
      #
      # Note that folks at SBIA may submit a Bash script directly to a batch queuing
      # system such as the Oracle Grid Engine (SGE) instead of writing a separate submit
      # script. To avoid not finding the BASIS utilities in this case only because the
      # Bash file was copied by SGE to a temporary file, consider the <PROJECT>_DIR
      # environment variable as an alternative.
      set (BASH_CODE
# Note: Code formatted such that it can be on single line. Use no comments within!
"__FILE__=\"$(cd -P -- \"$(dirname -- \"$BASH_SOURCE\")\" && pwd -P)/$(basename -- \"$BASH_SOURCE\")\"
if [[ -n \"$SGE_ROOT\" ]] && [[ $__FILE__ =~ $SGE_ROOT/.* ]] && [[ -n \"\${${PROJECT_NAME}_DIR}\" ]] && [[ -f \"\${${PROJECT_NAME}_DIR}/bin/${__NAME__}\" ]]
then __FILE__=\"\${${PROJECT_NAME}_DIR}/bin/${__NAME__}\"
fi
i=0
lnk=\"$__FILE__\"
while [[ -h \"$lnk\" ]] && [[ $i -lt 100 ]]
do dir=`dirname -- \"$lnk\"`
lnk=`readlink -- \"$lnk\"`
lnk=`cd \"$dir\" && cd $(dirname -- \"$lnk\") && pwd`/`basename -- \"$lnk\"`
let i++
done
[[ $i -lt 100 ]] && __FILE__=\"$lnk\"
unset -v i dir lnk
__DIR__=\"$(dirname -- \"$__FILE__\")\"
BASIS_BASH_UTILITIES=\"$__DIR__/${BASH_LIBRARY_DIR}/${PREFIX}basis.sh\""
      )
      string (REPLACE "\n" "; " BASH_CODE "${BASH_CODE}")
      # set BASHPATH which is used by import() function provided by core.sh module of BASIS
      set (BASHPATH)
      foreach (DIR ${ARGN_LINK_DEPENDS})
        if (DIR MATCHES "^relative +(.*)$")
          basis_get_relative_path (DIR "${__DIR__}" "${CMAKE_MATCH_1}")
        endif ()
        if (DIR MATCHES "\\.sh$")
          get_filename_component (DIR "${DIR}" PATH)
        endif ()
        if (IS_ABSOLUTE "${DIR}")
          list (APPEND BASHPATH "${DIR}")
        else ()
          list (APPEND BASHPATH "$__DIR__/${DIR}")
        endif ()
      endforeach ()
      if (BASHPATH)
        list (REMOVE_DUPLICATES BASHPATH)
        list (APPEND BASHPATH "$BASHPATH")
        basis_list_to_delimited_string (BASHPATH ":" NOAUTOQUOTE ${BASHPATH})
        set (BASH_CODE "${BASH_CODE}; BASHPATH=\"${BASHPATH}\"")
      endif ()
      basis_remove_blank_line (SCRIPT) # remove a blank line therefore
      set (SCRIPT "${BASH_CODE} # <-- added by BASIS\n${SCRIPT}")
    endif ()
    # replace shebang directive
    if (USE_PYTHON AND PYTHON_EXECUTABLE AND ARGN_LANGUAGE MATCHES "PYTHON")
      if (WIN32)
        set (SHEBANG "@setlocal enableextensions & \"${PYTHON_EXECUTABLE}\" -x \"%~f0\" %* & goto :EOF")
      else ()
        set (SHEBANG "#! ${PYTHON_EXECUTABLE}")
      endif ()
    elseif (ARGN_LANGUAGE MATCHES "JYTHON" AND JYTHON_EXECUTABLE)
      if (WIN32)
        set (SHEBANG "@setlocal enableextensions & \"${JYTHON_EXECUTABLE}\" -x \"%~f0\" %* & goto :EOF")
      else ()
        # Attention: It is IMPORTANT to not use "#! <interpreter>" even if the <interpreter>
        #            is given as full path in case of jython. Otherwise, the Jython executable
        #            fails to execute from within a Python script using the os.system(),
        #            subprocess.popen(), subprocess.call() or similar function!
        #            Don't ask me for an explanation, but possibly the used shell otherwise does
        #            not recognize the shebang as being valid. Using /usr/bin/env helps out here,
        #            -schuha
        set (SHEBANG "#! /usr/bin/env ${JYTHON_EXECUTABLE}")
      endif ()
    elseif (USE_Perl AND PERL_EXECUTABLE AND ARGN_LANGUAGE MATCHES "PERL")
      if (WIN32)
        set (SHEBANG "@goto = \"START_OF_BATCH\" ;\n@goto = ();")
        set (SCRIPT "${SCRIPT}\n\n__END__\n\n:\"START_OF_BATCH\"\n@\"${PERL_EXECUTABLE}\" -w -S \"%~f0\" %*")
      else ()
        set (SHEBANG "#! ${PERL_EXECUTABLE} -w")
      endif ()
    elseif (ARGN_LANGUAGE MATCHES "BASH" AND BASH_EXECUTABLE)
      set (SHEBANG "#! ${BASH_EXECUTABLE}")
    endif ()
    # add (modified) shebang directive again
    if (SHEBANG)
      set (SCRIPT "${SHEBANG}\n${SCRIPT}")
    endif ()
    # write configured script
    file (WRITE "${_OUTPUT_FILE}" "${SCRIPT}")
    # make script executable on Unix
    if (UNIX AND NOT ARGN_DESTINATION)
      execute_process (COMMAND /bin/chmod +x "${_OUTPUT_FILE}")
    endif ()
  # --------------------------------------------------------------------------
  # configure module script
  else ()
    # configure module - do not use configure_file() as it will not update the
    #                    file if nothing has changed. the update of the modification
    #                    time is however in particular required for the
    #                    configure_script.cmake build command which uses this
    #                    function to build script targets. otherwise, the custom
    #                    build command is reexecuted only because the output files
    #                    never appear to be more recent than the dependencies
    file (READ "${_INPUT_FILE}" SCRIPT)
    if (NOT ARGN_COPYONLY)
      string (CONFIGURE "${SCRIPT}" SCRIPT @ONLY)
    endif ()
    file (WRITE "${_OUTPUT_FILE}" "${SCRIPT}")
    # compile module if requested
    if (ARGN_COMPILE)
      if (ARGN_LANGUAGE MATCHES "PYTHON" AND PYTHON_EXECUTABLE)
        basis_get_compiled_file (CFILE "${_OUTPUT_FILE}" PYTHON)
        execute_process (COMMAND "${PYTHON_EXECUTABLE}" -E -c "import py_compile; py_compile.compile('${_OUTPUT_FILE}', '${CFILE}')")
        basis_compile_python_modules_for_jython (RV)
        if (RV)
          basis_get_compiled_jython_file_of_python_module (CFILE "${_OUTPUT_FILE}")
          get_filename_component (CDIR "${CFILE}" PATH)
          file (MAKE_DIRECTORY "${CDIR}")
          execute_process (COMMAND "${JYTHON_EXECUTABLE}" -c "import py_compile; py_compile.compile('${_OUTPUT_FILE}', '${CFILE}')")
        endif ()
      elseif (ARGN_LANGUAGE MATCHES "JYTHON" AND JYTHON_EXECUTABLE)
        basis_get_compiled_file (CFILE "${_OUTPUT_FILE}" JYTHON)
        execute_process (COMMAND "${JYTHON_EXECUTABLE}" -c "import py_compile; py_compile.compile('${_OUTPUT_FILE}', '${CFILE}')")
      endif ()
    endif ()
  endif ()
endfunction ()

# ----------------------------------------------------------------------------
## @brief Get type name of target.
#
# @param [out] TYPE        The target's type name or NOTFOUND.
# @param [in]  TARGET_NAME The name of the target.
function (basis_get_target_type TYPE TARGET_NAME)
  basis_get_target_uid (TARGET_UID "${TARGET_NAME}")
  if (TARGET ${TARGET_UID})
    get_target_property (TYPE_OUT ${TARGET_UID} "BASIS_TYPE")
    if (NOT TYPE_OUT)
      # in particular imported targets may not have a BASIS_TYPE property
      get_target_property (TYPE_OUT ${TARGET_UID} "TYPE")
    endif ()
  else ()
    set (TYPE_OUT "NOTFOUND")
  endif ()
  set ("${TYPE}" "${TYPE_OUT}" PARENT_SCOPE)
endfunction ()

# ----------------------------------------------------------------------------
## @brief Get location of build target output file(s).
#
# This convenience function can be used to get the full path of the output
# file(s) generated by a given build target. It is similar to the read-only
# @c LOCATION property of CMake targets and should be used instead of
# reading this porperty. In case of scripted libraries, this function returns
# the path of the root directory of the library that has to be added to the
# module search path.
#
# @param [out] VAR         Path of build target output file.
# @param [in]  TARGET_NAME Name of build target.
# @param [in]  PART        Which file name component of the @c LOCATION
#                          property to return. See get_filename_component().
#                          If POST_INSTALL_RELATIVE is given as argument,
#                          @p VAR is set to the path of the installed file
#                          relative to the installation prefix. Similarly,
#                          POST_INSTALL sets @p VAR to the absolute path
#                          of the installed file post installation.
#
# @returns Path of output file similar to @c LOCATION property of CMake targets.
#
# @sa http://www.cmake.org/cmake/help/cmake-2-8-docs.html#prop_tgt:LOCATION
function (basis_get_target_location VAR TARGET_NAME PART)
  basis_get_target_uid (TARGET_UID "${TARGET_NAME}")
  if (TARGET "${TARGET_UID}")
    basis_get_target_name (TARGET_NAME "${TARGET_UID}")
    basis_get_target_type (TYPE        "${TARGET_UID}")
    get_target_property (IMPORTED ${TARGET_UID} IMPORTED)
    # ------------------------------------------------------------------------
    # imported custom targets
    #
    # Note: This might not be required though as even custom executable
    #       and library targets can be imported using CMake's
    #       add_executable(<NAME> IMPORTED) and add_library(<NAME> <TYPE> IMPORTED)
    #       commands. Such executable can, for example, also be a BASH
    #       script built by basis_add_script().
    if (IMPORTED)
      # 1. Try IMPORTED_LOCATION_<CMAKE_BUILD_TYPE>
      if (CMAKE_BUILD_TYPE)
        string (TOUPPER "${CMAKE_BUILD_TYPE}" U)
      else ()
        set (U "NOCONFIG")
      endif ()
      get_target_property (LOCATION ${TARGET_UID} IMPORTED_LOCATION_${U})
      # 2. Try IMPORTED_LOCATION
      if (NOT LOCATION)
        get_target_property (LOCATION ${TARGET_UID} IMPORTED_LOCATION)
      endif ()
      # 3. Prefer Release over all other configurations
      if (NOT LOCATION)
        get_target_property (LOCATION ${TARGET_UID} IMPORTED_LOCATION_RELEASE)
      endif ()
      # 4. Just use any of the imported configurations
      if (NOT LOCATION)
        get_property (CONFIGS TARGET ${TARGET_UID} PROPERTY IMPORTED_CONFIGURATIONS)
        foreach (C IN LISTS CONFIGS)
          string (TOUPPER "${C}" C)
          get_target_property (LOCATION ${TARGET_UID} IMPORTED_LOCATION_${C})
          if (LOCATION)
            break ()
          endif ()
        endforeach ()
      endif ()
      # make path relative to CMAKE_INSTALL_PREFIX if POST_CMAKE_INSTALL_PREFIX given
      if (LOCATION AND ARGV2 MATCHES "POST_INSTALL_RELATIVE")
        file (RELATIVE_PATH LOCATION "${CMAKE_INSTALL_PREFIX}" "${LOCATION}")
      endif ()
    # ------------------------------------------------------------------------
    # non-imported custom targets
    else ()
      # Attention: The order of the matches/if cases is matters here!
      # ~~~~~~~~~~~~~~~~~~~~~~~~~~~~~~~~~~~~~~~~~~~~~~~~~~~~~~~~~~~~~~~~~~~~~~
      # scripts
      if (TYPE MATCHES "^SCRIPT_(EXECUTABLE|MODULE)$")
        if (PART MATCHES "POST_INSTALL")
          get_target_property (DIRECTORY ${TARGET_UID} INSTALL_DIRECTORY)
        else ()
          get_target_property (DIRECTORY ${TARGET_UID} OUTPUT_DIRECTORY)
        endif ()
        get_target_property (FNAME ${TARGET_UID} OUTPUT_NAME)
      # ~~~~~~~~~~~~~~~~~~~~~~~~~~~~~~~~~~~~~~~~~~~~~~~~~~~~~~~~~~~~~~~~~~~~~~
      # libraries
      elseif (TYPE MATCHES "LIBRARY|MODULE|MEX")
        if (TYPE MATCHES "STATIC")
          if (PART MATCHES "POST_INSTALL")
            get_target_property (DIRECTORY ${TARGET_UID} ARCHIVE_INSTALL_DIRECTORY)
          else ()
            get_target_property (DIRECTORY ${TARGET_UID} ARCHIVE_OUTPUT_DIRECTORY)
          endif ()
          get_target_property (FNAME ${TARGET_UID} ARCHIVE_OUTPUT_NAME)
        else ()
          if (PART MATCHES "POST_INSTALL")
            get_target_property (DIRECTORY ${TARGET_UID} LIBRARY_INSTALL_DIRECTORY)
          else ()
            get_target_property (DIRECTORY ${TARGET_UID} LIBRARY_OUTPUT_DIRECTORY)
          endif ()
          get_target_property (FNAME ${TARGET_UID} LIBRARY_OUTPUT_NAME)
        endif ()
      # ~~~~~~~~~~~~~~~~~~~~~~~~~~~~~~~~~~~~~~~~~~~~~~~~~~~~~~~~~~~~~~~~~~~~~~
      # executables
      else ()
        if (PART MATCHES "POST_INSTALL")
          get_target_property (DIRECTORY ${TARGET_UID} RUNTIME_INSTALL_DIRECTORY)
        else ()
          get_target_property (DIRECTORY ${TARGET_UID} RUNTIME_OUTPUT_DIRECTORY)
        endif ()
        get_target_property (FNAME ${TARGET_UID} RUNTIME_OUTPUT_NAME)
      endif ()
      if (DIRECTORY MATCHES "NOTFOUND")
        message (FATAL_ERROR "Failed to get directory of ${TYPE} ${TARGET_UID}!"
                             " Check implementation of basis_get_target_location()"
                             " and make sure that the required *INSTALL_DIRECTORY"
                             " property is set on the target!")
      endif ()
      if (DIRECTORY)
        # ~~~~~~~~~~~~~~~~~~~~~~~~~~~~~~~~~~~~~~~~~~~~~~~~~~~~~~~~~~~~~~~~~~~~~~
        # get output name of built file (if applicable)
        if (NOT FNAME)
          get_target_property (FNAME ${TARGET_UID} OUTPUT_NAME)
        endif ()
        if (NOT TYPE MATCHES "^SCRIPT_LIBRARY$")
          get_target_property (PREFIX ${TARGET_UID} PREFIX)
          get_target_property (SUFFIX ${TARGET_UID} SUFFIX)
          if (FNAME)
            set (TARGET_FILE "${FNAME}")
          else ()
            set (TARGET_FILE "${TARGET_NAME}")
          endif ()
          if (PREFIX)
            set (TARGET_FILE "${PREFIX}${TARGET_FILE}")
          endif ()
          if (SUFFIX)
            set (TARGET_FILE "${TARGET_FILE}${SUFFIX}")
          elseif (WIN32 AND TYPE MATCHES "^EXECUTABLE$")
            set (TARGET_FILE "${TARGET_FILE}.exe")
          endif ()
        endif ()
        # ~~~~~~~~~~~~~~~~~~~~~~~~~~~~~~~~~~~~~~~~~~~~~~~~~~~~~~~~~~~~~~~~~~~~~~
        # assemble final path
        if (PART MATCHES "POST_INSTALL_RELATIVE")
          if (IS_ABSOLUTE "${DIRECTORY}")
            file (RELATIVE_PATH DIRECTORY "${CMAKE_INSTALL_PREFIX}" "${DIRECTORY}")
            if (NOT DIRECTORY)
              set (DIRECTORY ".")
            endif ()
          endif ()
        elseif (PART MATCHES "POST_INSTALL")
          if (NOT IS_ABSOLUTE "${DIRECTORY}")
            set (DIRECTORY "${CMAKE_INSTALL_PREFIX}/${DIRECTORY}")
          endif ()
        endif ()
        if (TARGET_FILE)
          set (LOCATION "${DIRECTORY}/${TARGET_FILE}")
        else ()
          set (LOCATION "${DIRECTORY}")
        endif ()
      else ()
        set (LOCATION "${DIRECTORY}")
      endif ()
    endif ()
    # get filename component
    if (LOCATION AND PART MATCHES "(^|_)(PATH|NAME|NAME_WE)$")
      get_filename_component (LOCATION "${LOCATION}" "${CMAKE_MATCH_2}")
    endif ()
  else ()
    message (FATAL_ERROR "basis_get_target_location(): Unknown target ${TARGET_UID}")
  endif ()
  # return
  set ("${VAR}" "${LOCATION}" PARENT_SCOPE)
endfunction ()

# ----------------------------------------------------------------------------
## @brief Get link libraries/dependencies of (imported) target.
#
# This function recursively adds the dependencies of the dependencies as well
# and returns them together with the list of the direct link dependencies.
# Moreover, for script targets, if any of the dependencies uses the BASIS
# utilities for the given language (@c BASIS_UTILITIES property), the
# corresponding utilities library is added to the list of dependencies.
# Note that therefore the BASIS utilities targets have to be added already,
# which is only the case during the finalization of script targets.
#
# @param [out] LINK_DEPENDS List of all link dependencies. In case of scripts,
#                           the dependencies are the required modules or
#                           paths to required packages, respectively.
# @param [in]  TARGET_NAME  Name of the target.
function (basis_get_target_link_libraries LINK_DEPENDS TARGET_NAME)
  basis_get_target_uid (TARGET_UID "${TARGET_NAME}")
  if (NOT TARGET "${TARGET_UID}")
    message (FATAL_ERROR "basis_get_target_link_libraries(): Unknown target: ${TARGET_UID}")
  endif ()
  if (BASIS_DEBUG AND BASIS_VERBOSE)
    message (STATUS "** basis_get_target_link_libraries():")
    message (STATUS "**   TARGET_NAME:     ${TARGET_NAME}")
    message (STATUS "**   CURRENT_DEPENDS: ${ARGN}")
  endif ()
  # get type of target
  get_target_property (BASIS_TYPE ${TARGET_UID} BASIS_TYPE)
  # get direct link dependencies of target
  get_target_property (IMPORTED ${TARGET_UID} IMPORTED)
  if (IMPORTED)
    # 1. Try IMPORTED_LINK_INTERFACE_LIBRARIES_<CMAKE_BUILD_TYPE>
    if (CMAKE_BUILD_TYPE)
      string (TOUPPER "${CMAKE_BUILD_TYPE}" U)
    else ()
      set (U "NOCONFIG")
    endif ()
    get_target_property (DEPENDS ${TARGET_UID} "IMPORTED_LINK_INTERFACE_LIBRARIES_${U}")
    # 2. Try IMPORTED_LINK_INTERFACE_LIBRARIES
    if (NOT DEPENDS)
      get_target_property (DEPENDS ${TARGET_UID} "IMPORTED_LINK_INTERFACE_LIBRARIES")
    endif ()
    # 3. Prefer Release over all other configurations
    if (NOT DEPENDS)
      get_target_property (DEPENDS ${TARGET_UID} "IMPORTED_LINK_INTERFACE_LIBRARIES_RELEASE")
    endif ()
    # 4. Just use any of the imported configurations
    if (NOT DEPENDS)
      get_property (CONFIGS TARGET "${TARGET_UID}" PROPERTY IMPORTED_CONFIGURATIONS)
      foreach (C IN LISTS CONFIGS)
        get_target_property (DEPENDS ${TARGET_UID} "IMPORTED_LINK_INTERFACE_LIBRARIES_${C}")
        if (DEPENDS)
          break ()
        endif ()
      endforeach ()
    endif ()
  # otherwise, get LINK_DEPENDS property value
  elseif (BASIS_TYPE MATCHES "^EXECUTABLE$|^(SHARED|STATIC|MODULE)_LIBRARY$")
    get_target_property (DEPENDS ${TARGET_UID} BASIS_LINK_DEPENDS)
  else ()
    get_target_property (DEPENDS ${TARGET_UID} LINK_DEPENDS)
  endif ()
  if (NOT DEPENDS)
    set (DEPENDS)
  endif ()
  # prepend BASIS utilities if used (and added)
  if (BASIS_TYPE MATCHES "SCRIPT")
    set (BASIS_UTILITIES_TARGETS)
    foreach (UID IN ITEMS ${TARGET_UID} ${DEPENDS})
      if (TARGET "${UID}")
        get_target_property (BASIS_UTILITIES ${UID} BASIS_UTILITIES)
        get_target_property (LANGUAGE        ${UID} LANGUAGE)
        if (BASIS_UTILITIES)
          set (BASIS_UTILITIES_TARGET)
          if (LANGUAGE MATCHES "[JP]YTHON")
            basis_get_source_target_name (BASIS_UTILITIES_TARGET "basis.py" NAME)
          elseif (LANGUAGE MATCHES "PERL")
            basis_get_source_target_name (BASIS_UTILITIES_TARGET "Basis.pm" NAME)
          elseif (LANGUAGE MATCHES "BASH")
            basis_get_source_target_name (BASIS_UTILITIES_TARGET "basis.sh" NAME)
          endif ()
          if (BASIS_UTILITIES_TARGET)
            basis_get_target_uid (BASIS_UTILITIES_TARGET ${BASIS_UTILITIES_TARGET})
          endif ()
          if (TARGET ${BASIS_UTILITIES_TARGET})
            list (APPEND BASIS_UTILITIES_TARGETS ${BASIS_UTILITIES_TARGET})
          endif ()
        endif ()
      endif ()
    endforeach ()
    if (BASIS_UTILITIES_TARGETS)
      list (INSERT DEPENDS 0 ${BASIS_UTILITIES_TARGETS})
    endif ()
  endif ()
  # convert target names to UIDs
  set (_DEPENDS)
  foreach (LIB IN LISTS DEPENDS)
    basis_get_target_uid (UID "${LIB}")
    if (TARGET ${UID})
      list (APPEND _DEPENDS "${UID}")
    else ()
      list (APPEND _DEPENDS "${LIB}")
    endif ()
  endforeach ()
  set (DEPENDS "${_DEPENDS}")
  unset (_DEPENDS)
  # recursively add link dependencies of dependencies
  # TODO implement it non-recursively for better performance
  foreach (LIB IN LISTS DEPENDS)
    if (TARGET ${LIB})
      list (FIND ARGN "${LIB}" IDX) # avoid recursive loop
      if (IDX EQUAL -1)
        basis_get_target_link_libraries (LIB_DEPENDS ${LIB} ${ARGN} ${DEPENDS})
        list (APPEND DEPENDS ${LIB_DEPENDS})
      endif ()
    endif ()
  endforeach ()
  # remove duplicate entries
  if (DEPENDS)
    list (REMOVE_DUPLICATES DEPENDS)
  endif ()
  # return
  set (${LINK_DEPENDS} "${DEPENDS}" PARENT_SCOPE)
endfunction ()

# ============================================================================
# generator expressions
# ============================================================================

# ----------------------------------------------------------------------------
## @brief Process generator expressions in arguments.
#
# This command evaluates the $&lt;TARGET_FILE:tgt&gt; and related generator
# expressions also for custom targets such as scripts and MATLAB Compiler
# targets. For other generator expressions whose argument is a target name,
# this function replaces the target name by the target UID, i.e., the actual
# CMake target name such that the expression can be evaluated by CMake.
# The following generator expressions are directly evaluated by this function:
# <table border=0>
#   <tr>
#     @tp <b><tt>$&lt;TARGET_FILE:tgt&gt;</tt></b> @endtp
#     <td>Absolute file path of built target.</td>
#   </tr>
#   <tr>
#     @tp <b><tt>$&lt;TARGET_FILE_POST_INSTALL:tgt&gt;</tt></b> @endtp
#     <td>Absolute path of target file after installation using the
#         current @c CMAKE_INSTALL_PREFIX.</td>
#   </tr>
#   <tr>
#     @tp <b><tt>$&lt;TARGET_FILE_POST_INSTALL_RELATIVE:tgt&gt;</tt></b> @endtp
#     <td>Path of target file after installation relative to @c CMAKE_INSTALL_PREFIX.</td>
#   </tr>
# </table>
# Additionally, the suffix <tt>_NAME</tt> or <tt>_DIR</tt> can be appended
# to the name of each of these generator expressions to get only the basename
# of the target file including the extension or the corresponding directory
# path, respectively.
#
# Generator expressions are in particular supported by basis_add_test().
#
# @param [out] ARGS Name of output list variable.
# @param [in]  ARGN List of arguments to process.
#
# @sa basis_add_test()
# @sa http://www.cmake.org/cmake/help/cmake-2-8-docs.html#command:add_test
function (basis_process_generator_expressions ARGS)
  set (ARGS_OUT)
  foreach (ARG IN LISTS ARGN)
    string (REGEX MATCHALL "\\$<.*TARGET.*:.*>" EXPRS "${ARG}")
    foreach (EXPR IN LISTS EXPRS)
      if (EXPR MATCHES "\\$<(.*):(.*)>")
        set (EXPR_NAME   "${CMAKE_MATCH_1}")
        set (TARGET_NAME "${CMAKE_MATCH_2}")
        # TARGET_FILE* expression, including custom targets
        if (EXPR_NAME MATCHES "^TARGET_FILE(.*)")
          if (NOT CMAKE_MATCH_1)
            set (CMAKE_MATCH_1 "ABSOLUTE")
          endif ()
          string (REGEX REPLACE "^_" "" PART "${CMAKE_MATCH_1}")
          basis_get_target_location (ARG "${TARGET_NAME}" ${PART})
        # other generator expression supported by CMake
        # only replace target name, but do not evaluate expression
        else ()
          basis_get_target_uid (TARGET_UID "${CMAKE_MATCH_2}")
          string (REPLACE "${EXPR}" "$<${CMAKE_MATCH_1}:${TARGET_UID}>" ARG "${ARG}")
        endif ()
        if (BASIS_DEBUG AND BASIS_VERBOSE)
          message ("** basis_process_generator_expressions():")
          message ("**   Expression:  ${EXPR}")
          message ("**   Keyword:     ${EXPR_NAME}")
          message ("**   Argument:    ${TARGET_NAME}")
          message ("**   Replaced by: ${ARG}")
        endif ()
      endif ()
    endforeach ()
    list (APPEND ARGS_OUT "${ARG}")
  endforeach ()
  set (${ARGS} "${ARGS_OUT}" PARENT_SCOPE)
endfunction ()


##
#  @brief basis_append_to_each takes an input list and appends a single element to each item in that list and appends it to the output list.
#                For example, this is useful for adding relative paths to the end of a list of paths.
#
#  @param OUTPUT_LIST Name of list that will be filled with appended names.
#  @param INPUT_LIST  Name of list that contains items to have text appended.
#  @param ITEM_TO_APPEND text to append to each item in the input list.
#
function(basis_append_to_each OUTPUT_LIST INPUT_LIST ITEM_TO_APPEND)
  foreach(PATH IN LISTS ${INPUT_LIST})
    list(APPEND ${OUTPUT_LIST} ${PATH}${ITEM_TO_APPEND} )
  endforeach()

  if(${OUTPUT_LIST})
    set(${OUTPUT_LIST} ${${OUTPUT_LIST}} PARENT_SCOPE)
  endif()
endfunction()


## @}
# end of Doxygen group<|MERGE_RESOLUTION|>--- conflicted
+++ resolved
@@ -1542,11 +1542,6 @@
 
 # ----------------------------------------------------------------------------
 ## @brief Strip of top-level package name from target UID if present.
-<<<<<<< HEAD
-#
-# If @c BASIS_USE_FULLY_QUALIFIED_TARGET_UID is @c ON, the top-level package
-# name is always preserved and this operation does nothing.
-=======
 #
 # If @c BASIS_USE_FULLY_QUALIFIED_TARGET_UID is @c ON, the top-level package
 # name is always preserved and this operation does nothing.
@@ -1593,21 +1588,9 @@
 #
 # @param [out] TARGET_UID  "Global" target name, i.e., actual CMake target name.
 # @param [in]  TARGET_NAME Target name used as argument to BASIS CMake functions.
->>>>>>> 2814ed85
-#
-# @param[in,out] TARGET_UID "Global" target name, i.e., actual CMake target name.
-#
-<<<<<<< HEAD
-# @returns Sets @p TARGET_UID to the (stripped) UID.
-macro (basis_strip_target_uid TARGET_UID)
-  # optionally strip off top-level namespace part
-  if (NOT BASIS_USE_FULLY_QUALIFIED_UIDS)
-    basis_sanitize_for_regex (_bmtu_RE "${TOPLEVEL_PROJECT_NAMESPACE_CMAKE}")
-    string (REGEX REPLACE "^${_bmtu_RE}\\." "" ${TARGET_UID} "${${TARGET_UID}}")
-    unset (_bmtu_RE)
-  endif ()
-endmacro ()
-=======
+#
+# @returns Sets @p TARGET_UID to the UID of the build target @p TARGET_NAME.
+#
 # @sa basis_get_target_uid()
 if (BASIS_USE_TARGET_UIDS)
   function (basis_make_target_uid TARGET_UID TARGET_NAME)
@@ -1623,47 +1606,6 @@
     endif ()
   endfunction ()
 endif ()
->>>>>>> 2814ed85
-
-# ----------------------------------------------------------------------------
-## @brief Make target UID from given target name.
-#
-# This function is intended for internal use only.
-#
-# @param [out] TARGET_UID  "Global" target name, i.e., actual CMake target name.
-# @param [in]  TARGET_NAME Target name used as argument to BASIS CMake functions.
-#
-# @returns Sets @p TARGET_UID to the UID of the build target @p TARGET_NAME.
-#
-# @sa basis_make_target_uid()
-macro (_basis_make_target_uid TARGET_UID TARGET_NAME)
-  set (${TARGET_UID} "${PROJECT_NAMESPACE_CMAKE}.${TARGET_NAME}")
-  basis_strip_target_uid (TARGET_UID)
-endmacro ()
-
-# ----------------------------------------------------------------------------
-## @brief Make target UID from given target name.
-#
-# This function is intended for use by the basis_add_*() functions only.
-#
-# If @c BASIS_USE_TARGET_UIDS is set to @c OFF, this operation
-# always just sets the @p TARGET_UID to the given @p TARGET_NAME.
-#
-# @param [out] TARGET_UID  "Global" target name, i.e., actual CMake target name.
-# @param [in]  TARGET_NAME Target name used as argument to BASIS CMake functions.
-#
-# @returns Sets @p TARGET_UID to the UID of the build target @p TARGET_NAME.
-#
-# @sa basis_get_target_uid()
-if (BASIS_USE_TARGET_UIDS)
-  macro (basis_make_target_uid TARGET_UID TARGET_NAME)
-    _basis_make_target_uid ("${TARGET_UID}" "${TARGET_NAME}")
-  endmacro ()
-else ()
-  macro (basis_make_target_uid TARGET_UID TARGET_NAME)
-    set ("${TARGET_UID}" "${TARGET_NAME}")
-  endmacro ()
-endif ()
 
 # ----------------------------------------------------------------------------
 ## @brief Get "global" target name, i.e., actual CMake target name.
@@ -1701,15 +1643,6 @@
 # @sa basis_get_target_name()
 if (BASIS_USE_TARGET_UIDS)
   function (basis_get_target_uid TARGET_UID TARGET_NAME)
-<<<<<<< HEAD
-    basis_sanitize_for_regex (BASE_RE "${TOPLEVEL_PROJECT_NAMESPACE_CMAKE}")
-    # in case of a leading namespace separator, do not modify target name
-    if (TARGET_NAME MATCHES "^\\.")
-      set (UID "${TARGET_NAME}")
-    # otherwise,
-    else ()
-      set (UID "${TARGET_NAME}")
-=======
     # in case of a leading namespace separator, do not modify target name
     if (TARGET_NAME MATCHES "^\\.+(.*)$")
       set (UID "${CMAKE_MATCH_1}")
@@ -1717,7 +1650,6 @@
     else ()
       set (UID "${TARGET_NAME}")
       basis_sanitize_for_regex (BASE_RE "${TOPLEVEL_PROJECT_NAMESPACE_CMAKE}")
->>>>>>> 2814ed85
       # try prepending namespace or parts of it until target is known,
       # first assuming the simplified UIDs without the common prefix
       # of this package which applies to targets of this package
@@ -1761,11 +1693,6 @@
     set ("${TARGET_UID}" "${UID}" PARENT_SCOPE)
   endfunction ()
 else ()
-<<<<<<< HEAD
-  macro (basis_get_target_uid TARGET_UID TARGET_NAME)
-    set ("${TARGET_UID}" "${TARGET_NAME}")
-  endmacro ()
-=======
   function (basis_get_target_uid TARGET_UID TARGET_NAME)
     if (TARGET_NAME MATCHES "^\\.+(.*)$")
       set (${TARGET_UID} "${CMAKE_MATCH_1}" PARENT_SCOPE)
@@ -1773,7 +1700,6 @@
       set ("${TARGET_UID}" "${TARGET_NAME}" PARENT_SCOPE)
     endif ()
   endfunction ()
->>>>>>> 2814ed85
 endif ()
 
 # ----------------------------------------------------------------------------
@@ -1827,15 +1753,9 @@
     endif ()
   endfunction ()
 else ()
-<<<<<<< HEAD
-  macro (basis_get_target_namespace TARGET_NS TARGET_UID)
-    set ("${TARGET_NS}" "")
-  endmacro ()
-=======
   function (basis_get_target_namespace TARGET_NS TARGET_UID)
     set ("${TARGET_NS}" "" PARENT_SCOPE)
   endfunction ()
->>>>>>> 2814ed85
 endif ()
 
 # ----------------------------------------------------------------------------
@@ -1861,15 +1781,9 @@
     set (${TARGET_NAME} "${NAME}" PARENT_SCOPE)
   endfunction ()
 else ()
-<<<<<<< HEAD
-  macro (basis_get_target_name TARGET_NAME TARGET_UID)
-    set (${TARGET_NAME} "${TARGET_UID}")
-  endmacro ()
-=======
   function (basis_get_target_name TARGET_NAME TARGET_UID)
     set (${TARGET_NAME} "${TARGET_UID}" PARENT_SCOPE)
   endfunction ()
->>>>>>> 2814ed85
 endif ()
 
 # ----------------------------------------------------------------------------
@@ -1918,22 +1832,10 @@
 # @returns Sets @p TEST_UID to the UID of the test @p TEST_NAME.
 #
 # @sa basis_get_test_uid()
-<<<<<<< HEAD
-if (BASIS_USE_TARGET_UIDS)
-  macro (basis_make_test_uid TEST_UID TEST_NAME)
-    basis_make_target_uid ("${TEST_UID}" "${TEST_NAME}")
-  endmacro ()
-else ()
-  macro (basis_make_test_uid TEST_UID TEST_NAME)
-    set ("${TEST_UID}" "${TEST_NAME}")
-  endmacro ()
-endif ()
-=======
 function (basis_make_test_uid TEST_UID TEST_NAME)
   basis_make_target_uid (UID "${TEST_NAME}")
   set ("${TEST_UID}" "${UID}" PARENT_SCOPE)
 endfunction ()
->>>>>>> 2814ed85
 
 # ----------------------------------------------------------------------------
 ## @brief Get "global" test name, i.e., actual CTest test name.
@@ -1956,25 +1858,6 @@
 # @sa basis_get_test_name()
 if (BASIS_USE_TARGET_UIDS)
   function (basis_get_test_uid TEST_UID TEST_NAME)
-<<<<<<< HEAD
-    if (TEST_NAME MATCHES "^\\.")
-      set (UID "${TEST_NAME}")
-    else ()
-      set (UID "${PROJECT_NAMESPACE_CMAKE}.${TEST_NAME}")
-    endif ()
-    # strip off top-level namespace part (optional)
-    if (NOT BASIS_USE_FULLY_QUALIFIED_UIDS)
-      basis_sanitize_for_regex (RE "${TOPLEVEL_PROJECT_NAMESPACE_CMAKE}")
-      string (REGEX REPLACE "^${RE}\\." "" UID "${UID}")
-    endif ()
-    # return
-    set (${TEST_UID} "${UID}" PARENT_SCOPE)
-  endfunction ()
-else ()
-  macro (basis_get_test_uid TEST_UID TEST_NAME)
-    set ("${TEST_UID}" "${TEST_NAME}")
-  endmacro ()
-=======
     if (TEST_NAME MATCHES "^\\.+(.*)$")
       set ("${TEST_UID}" "${CMAKE_MATCH_1}" PARENT_SCOPE)
     else ()
@@ -1991,7 +1874,6 @@
       set ("${TEST_UID}" "${TEST_NAME}" PARENT_SCOPE)
     endif ()
   endfunction ()
->>>>>>> 2814ed85
 endif ()
 
 # ----------------------------------------------------------------------------
@@ -2011,19 +1893,6 @@
 # @sa basis_get_test_uid()
 if (BASIS_USE_TARGET_UIDS)
   function (basis_get_fully_qualified_test_uid TEST_UID TEST_NAME)
-<<<<<<< HEAD
-    if (TEST_NAME MATCHES "\\.")
-      set (UID "${TEST_NAME}")
-    else ()
-      set (UID "${TOPLEVEL_PROJECT_NAMESPACE_CMAKE}.${TEST_NAME}")
-    endif ()
-    set (${TEST_UID} "${UID}" PARENT_SCOPE)
-  endfunction ()
-else ()
-  macro (basis_get_fully_qualified_test_uid TEST_UID TEST_NAME)
-    set (${TEST_UID} "${TEST_NAME}")
-  endmacro ()
-=======
     if (TEST_NAME MATCHES "^\\.+(.*)$")
       set ("${TEST_UID}" "${CMAKE_MATCH_1}" PARENT_SCOPE)
     else ()
@@ -2038,7 +1907,6 @@
       set ("${TEST_UID}" "${TEST_NAME}" PARENT_SCOPE)
     endif ()
   endfunction ()
->>>>>>> 2814ed85
 endif ()
 
 # ----------------------------------------------------------------------------
@@ -2052,19 +1920,6 @@
 #                       the namespace of this project is returned.
 # @param [in]  TEST_UID Test UID/name.
 if (BASIS_USE_TARGET_UIDS)
-<<<<<<< HEAD
-  macro (basis_get_test_namespace TEST_NS TEST_UID)
-    if (TEST_UID MATCHES "^(.*)\\.")
-      set (${TEST_NS} "${CMAKE_MATCH_1}")
-    else ()
-      set (${TEST_NS} "")
-    endif ()
-  endmacro ()
-else ()
-  macro (basis_get_test_namespace TEST_NS TEST_UID)
-    set ("${TEST_UID}" "")
-  endmacro ()
-=======
   function (basis_get_test_namespace TEST_NS TEST_UID)
     if (TEST_UID MATCHES "^(.*)\\.")
       set (${TEST_NS} "${CMAKE_MATCH_1}" PARENT_SCOPE)
@@ -2076,7 +1931,6 @@
   function (basis_get_test_namespace TEST_NS TEST_UID)
     set ("${TEST_UID}" "" PARENT_SCOPE)
   endfunction ()
->>>>>>> 2814ed85
 endif ()
 
 # ----------------------------------------------------------------------------
@@ -2092,19 +1946,6 @@
 #
 # @sa basis_get_test_uid()
 if (BASIS_USE_TARGET_UIDS)
-<<<<<<< HEAD
-  macro (basis_get_test_name TEST_NAME TEST_UID)
-    if (TEST_UID MATCHES "([^.]+)$")
-      set (${TEST_NAME} "${CMAKE_MATCH_1}")
-    else ()
-      set (${TEST_NAME} "")
-    endif ()
-  endmacro ()
-else ()
-  macro (basis_get_test_name TEST_NAME TEST_UID)
-    set ("${TEST_NAME}" "${TEST_UID}")
-  endmacro ()
-=======
   function (basis_get_test_name TEST_NAME TEST_UID)
     if (TEST_UID MATCHES "([^.]+)$")
       set (${TEST_NAME} "${CMAKE_MATCH_1}" PARENT_SCOPE)
@@ -2116,7 +1957,6 @@
   function (basis_get_test_name TEST_NAME TEST_UID)
     set ("${TEST_NAME}" "${TEST_UID}" PARENT_SCOPE)
   endfunction ()
->>>>>>> 2814ed85
 endif ()
 
 # ----------------------------------------------------------------------------
