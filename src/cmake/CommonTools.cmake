--- conflicted
+++ resolved
@@ -1543,29 +1543,38 @@
 # ----------------------------------------------------------------------------
 ## @brief Strip of top-level package name from target UID if present.
 #
-<<<<<<< HEAD
 # If @c BASIS_USE_FULLY_QUALIFIED_TARGET_UID is @c ON, the top-level package
 # name is always preserved and this operation does nothing.
-=======
-# Unlike basis_make_target_uid(), it ignores @c BASIS_USE_TARGET_UIDS and
-# always makes a target UID. It is especially used to create unique target
-# names for targets which are common to every (sub-)project such as the
-# ChangeLog target or the BASIS C++ Utilities target.
+#
+# @param[in,out] TARGET_UID "Global" target name, i.e., actual CMake target name.
+#
+# @returns Sets @p TARGET_UID to the (stripped) UID.
+function (basis_strip_target_uid TARGET_UID)
+  if (NOT BASIS_USE_FULLY_QUALIFIED_UIDS)
+    basis_sanitize_for_regex (RE "${TOPLEVEL_PROJECT_NAMESPACE_CMAKE}")
+    string (REGEX REPLACE "^\\.*${RE}\\." "" UID "${${TARGET_UID}}")
+    set ("${TARGET_UID}" "${UID}" PARENT_SCOPE)
+  endif ()
+endfunction ()
+
+# ----------------------------------------------------------------------------
+## @brief Make target UID from given target name.
+#
+# This function is intended for internal use only.
 #
 # @param [out] TARGET_UID  "Global" target name, i.e., actual CMake target name.
 # @param [in]  TARGET_NAME Target name used as argument to BASIS CMake functions.
 #
 # @returns Sets @p TARGET_UID to the UID of the build target @p TARGET_NAME.
-function (basis_always_make_target_uid TARGET_UID TARGET_NAME)
-  if (TARGET_NAME MATCHES "^\\.(.*)$")
+#
+# @sa basis_make_target_uid()
+function (_basis_make_target_uid TARGET_UID TARGET_NAME)
+  if (TARGET_NAME MATCHES "^\\.+(.*)$")
     set (${TARGET_UID} "${CMAKE_MATCH_1}" PARENT_SCOPE)
   else ()
     set (UID "${PROJECT_NAMESPACE_CMAKE}.${TARGET_NAME}")
-    if (NOT BASIS_USE_FULLY_QUALIFIED_UIDS)
-      basis_sanitize_for_regex (RE "${TOPLEVEL_PROJECT_NAMESPACE_CMAKE}")
-      string (REGEX REPLACE "^${RE}\\." "" UID "${UID}")
-    endif ()
-    set (${TARGET_UID} ${UID} PARENT_SCOPE)
+    basis_strip_target_uid (UID)
+    set (${TARGET_UID} "${UID}" PARENT_SCOPE)
   endif ()
 endfunction ()
 
@@ -1579,71 +1588,23 @@
 #
 # @param [out] TARGET_UID  "Global" target name, i.e., actual CMake target name.
 # @param [in]  TARGET_NAME Target name used as argument to BASIS CMake functions.
->>>>>>> c99c8c3d
-#
-# @param[in,out] TARGET_UID "Global" target name, i.e., actual CMake target name.
-#
-<<<<<<< HEAD
-# @returns Sets @p TARGET_UID to the (stripped) UID.
-macro (basis_strip_target_uid TARGET_UID)
-  # optionally strip off top-level namespace part
-  if (NOT BASIS_USE_FULLY_QUALIFIED_UIDS)
-    basis_sanitize_for_regex (_bmtu_RE "${TOPLEVEL_PROJECT_NAMESPACE_CMAKE}")
-    string (REGEX REPLACE "^${_bmtu_RE}\\." "" ${TARGET_UID} "${${TARGET_UID}}")
-    unset (_bmtu_RE)
-  endif ()
-endmacro ()
-=======
+#
+# @returns Sets @p TARGET_UID to the UID of the build target @p TARGET_NAME.
+#
 # @sa basis_get_target_uid()
 if (BASIS_USE_TARGET_UIDS)
-  macro (basis_make_target_uid TARGET_UID TARGET_NAME)
-    basis_always_make_target_uid ("${TARGET_UID}" "${TARGET_NAME}")
-  endmacro ()
+  function (basis_make_target_uid TARGET_UID TARGET_NAME)
+    _basis_make_target_uid (UID "${TARGET_NAME}")
+    set ("${TARGET_UID}" "${UID}" PARENT_SCOPE)
+  endfunction ()
 else ()
-  macro (basis_make_target_uid TARGET_UID TARGET_NAME)
-    set ("${TARGET_UID}" "${TARGET_NAME}")
-  endmacro ()
-endif ()
->>>>>>> c99c8c3d
-
-# ----------------------------------------------------------------------------
-## @brief Make target UID from given target name.
-#
-# This function is intended for internal use only.
-#
-# @param [out] TARGET_UID  "Global" target name, i.e., actual CMake target name.
-# @param [in]  TARGET_NAME Target name used as argument to BASIS CMake functions.
-#
-# @returns Sets @p TARGET_UID to the UID of the build target @p TARGET_NAME.
-#
-# @sa basis_make_target_uid()
-macro (_basis_make_target_uid TARGET_UID TARGET_NAME)
-  set (${TARGET_UID} "${PROJECT_NAMESPACE_CMAKE}.${TARGET_NAME}")
-  basis_strip_target_uid (TARGET_UID)
-endmacro ()
-
-# ----------------------------------------------------------------------------
-## @brief Make target UID from given target name.
-#
-# This function is intended for use by the basis_add_*() functions only.
-#
-# If @c BASIS_USE_TARGET_UIDS is set to @c OFF, this operation
-# always just sets the @p TARGET_UID to the given @p TARGET_NAME.
-#
-# @param [out] TARGET_UID  "Global" target name, i.e., actual CMake target name.
-# @param [in]  TARGET_NAME Target name used as argument to BASIS CMake functions.
-#
-# @returns Sets @p TARGET_UID to the UID of the build target @p TARGET_NAME.
-#
-# @sa basis_get_target_uid()
-if (BASIS_USE_TARGET_UIDS)
-  macro (basis_make_target_uid TARGET_UID TARGET_NAME)
-    _basis_make_target_uid ("${TARGET_UID}" "${TARGET_NAME}")
-  endmacro ()
-else ()
-  macro (basis_make_target_uid TARGET_UID TARGET_NAME)
-    set ("${TARGET_UID}" "${TARGET_NAME}")
-  endmacro ()
+  function (basis_make_target_uid TARGET_UID TARGET_NAME)
+    if (TARGET_NAME MATCHES "^\\.+(.*)$")
+      set ("${TARGET_UID}" "${CMAKE_MATCH_1}" PARENT_SCOPE)
+    else ()
+      set ("${TARGET_UID}" "${TARGET_NAME}" PARENT_SCOPE)
+    endif ()
+  endfunction ()
 endif ()
 
 # ----------------------------------------------------------------------------
@@ -1682,23 +1643,13 @@
 # @sa basis_get_target_name()
 if (BASIS_USE_TARGET_UIDS)
   function (basis_get_target_uid TARGET_UID TARGET_NAME)
-<<<<<<< HEAD
-    basis_sanitize_for_regex (BASE_RE "${TOPLEVEL_PROJECT_NAMESPACE_CMAKE}")
     # in case of a leading namespace separator, do not modify target name
-    if (TARGET_NAME MATCHES "^\\.")
-      set (UID "${TARGET_NAME}")
-    # otherwise,
-    else ()
-      set (UID "${TARGET_NAME}")
-=======
-    # in case of a leading namespace separator, do not modify target name
-    if (TARGET_NAME MATCHES "^\\.(.*)$")
+    if (TARGET_NAME MATCHES "^\\.+(.*)$")
       set (UID "${CMAKE_MATCH_1}")
     # otherwise,
     else ()
       set (UID "${TARGET_NAME}")
       basis_sanitize_for_regex (BASE_RE "${TOPLEVEL_PROJECT_NAMESPACE_CMAKE}")
->>>>>>> c99c8c3d
       # try prepending namespace or parts of it until target is known,
       # first assuming the simplified UIDs without the common prefix
       # of this package which applies to targets of this package
@@ -1742,9 +1693,13 @@
     set ("${TARGET_UID}" "${UID}" PARENT_SCOPE)
   endfunction ()
 else ()
-  macro (basis_get_target_uid TARGET_UID TARGET_NAME)
-    set ("${TARGET_UID}" "${TARGET_NAME}")
-  endmacro ()
+  function (basis_get_target_uid TARGET_UID TARGET_NAME)
+    if (TARGET_NAME MATCHES "^\\.+(.*)$")
+      set (${TARGET_UID} "${CMAKE_MATCH_1}" PARENT_SCOPE)
+    else ()
+      set ("${TARGET_UID}" "${TARGET_NAME}" PARENT_SCOPE)
+    endif ()
+  endfunction ()
 endif ()
 
 # ----------------------------------------------------------------------------
@@ -1798,9 +1753,9 @@
     endif ()
   endfunction ()
 else ()
-  macro (basis_get_target_namespace TARGET_NS TARGET_UID)
-    set ("${TARGET_NS}" "")
-  endmacro ()
+  function (basis_get_target_namespace TARGET_NS TARGET_UID)
+    set ("${TARGET_NS}" "" PARENT_SCOPE)
+  endfunction ()
 endif ()
 
 # ----------------------------------------------------------------------------
@@ -1826,9 +1781,9 @@
     set (${TARGET_NAME} "${NAME}" PARENT_SCOPE)
   endfunction ()
 else ()
-  macro (basis_get_target_name TARGET_NAME TARGET_UID)
-    set (${TARGET_NAME} "${TARGET_UID}")
-  endmacro ()
+  function (basis_get_target_name TARGET_NAME TARGET_UID)
+    set (${TARGET_NAME} "${TARGET_UID}" PARENT_SCOPE)
+  endfunction ()
 endif ()
 
 # ----------------------------------------------------------------------------
@@ -1847,7 +1802,7 @@
     endif ()
   endforeach ()
   # invalid target name ?
-  if (NOT TARGET_NAME MATCHES "^\\.?[a-zA-Z]([a-zA-Z0-9_+]|-)*$|^__init__(_py)?$")
+  if (NOT TARGET_NAME MATCHES "^\\.?[a-zA-Z]([a-zA-Z0-9_+.]|-)*$|^__init__(_py)?$")
     message (FATAL_ERROR "Target name '${TARGET_NAME}' is invalid.\nChoose a target name"
                          " which only contains alphanumeric characters,"
                          " '_', '-', or '+', and starts with a letter."
@@ -1877,15 +1832,10 @@
 # @returns Sets @p TEST_UID to the UID of the test @p TEST_NAME.
 #
 # @sa basis_get_test_uid()
-if (BASIS_USE_TARGET_UIDS)
-  macro (basis_make_test_uid TEST_UID TEST_NAME)
-    basis_make_target_uid ("${TEST_UID}" "${TEST_NAME}")
-  endmacro ()
-else ()
-  macro (basis_make_test_uid TEST_UID TEST_NAME)
-    set ("${TEST_UID}" "${TEST_NAME}")
-  endmacro ()
-endif ()
+function (basis_make_test_uid TEST_UID TEST_NAME)
+  basis_make_target_uid (UID "${TEST_NAME}")
+  set ("${TEST_UID}" "${UID}" PARENT_SCOPE)
+endfunction ()
 
 # ----------------------------------------------------------------------------
 ## @brief Get "global" test name, i.e., actual CTest test name.
@@ -1908,34 +1858,22 @@
 # @sa basis_get_test_name()
 if (BASIS_USE_TARGET_UIDS)
   function (basis_get_test_uid TEST_UID TEST_NAME)
-<<<<<<< HEAD
-    if (TEST_NAME MATCHES "^\\.")
-      set (UID "${TEST_NAME}")
+    if (TEST_NAME MATCHES "^\\.+(.*)$")
+      set ("${TEST_UID}" "${CMAKE_MATCH_1}" PARENT_SCOPE)
     else ()
       set (UID "${PROJECT_NAMESPACE_CMAKE}.${TEST_NAME}")
-    endif ()
-    # strip off top-level namespace part (optional)
-    if (NOT BASIS_USE_FULLY_QUALIFIED_UIDS)
-      basis_sanitize_for_regex (RE "${TOPLEVEL_PROJECT_NAMESPACE_CMAKE}")
-      string (REGEX REPLACE "^${RE}\\." "" UID "${UID}")
-=======
-    if (TEST_NAME MATCHES "^\\.(.*)$")
-      set (UID "${CMAKE_MATCH_1}")
-    else ()
-      set (UID "${PROJECT_NAMESPACE_CMAKE}.${TEST_NAME}")
-      if (NOT BASIS_USE_FULLY_QUALIFIED_UIDS)
-        basis_sanitize_for_regex (RE "${TOPLEVEL_PROJECT_NAMESPACE_CMAKE}")
-        string (REGEX REPLACE "^${RE}\\." "" UID "${UID}")
-      endif ()
->>>>>>> c99c8c3d
-    endif ()
-    # return
-    set (${TEST_UID} "${UID}" PARENT_SCOPE)
+      basis_strip_target_uid (UID ${UID})
+      set ("${TEST_UID}" "${UID}" PARENT_SCOPE)
+    endif ()
   endfunction ()
 else ()
-  macro (basis_get_test_uid TEST_UID TEST_NAME)
-    set ("${TEST_UID}" "${TEST_NAME}")
-  endmacro ()
+  function (basis_get_test_uid TEST_UID TEST_NAME)
+    if (TEST_NAME MATCHES "^\\.+(.*)$")
+      set ("${TEST_UID}" "${CMAKE_MATCH_1}" PARENT_SCOPE)
+    else ()
+      set ("${TEST_UID}" "${TEST_NAME}" PARENT_SCOPE)
+    endif ()
+  endfunction ()
 endif ()
 
 # ----------------------------------------------------------------------------
@@ -1955,22 +1893,20 @@
 # @sa basis_get_test_uid()
 if (BASIS_USE_TARGET_UIDS)
   function (basis_get_fully_qualified_test_uid TEST_UID TEST_NAME)
-<<<<<<< HEAD
-    if (TEST_NAME MATCHES "\\.")
-      set (UID "${TEST_NAME}")
-=======
-    if (TEST_NAME MATCHES "^\\.(.*)$")
-      set (UID "${CMAKE_MATCH_1}")
->>>>>>> c99c8c3d
+    if (TEST_NAME MATCHES "^\\.+(.*)$")
+      set ("${TEST_UID}" "${CMAKE_MATCH_1}" PARENT_SCOPE)
     else ()
-      set (UID "${TOPLEVEL_PROJECT_NAMESPACE_CMAKE}.${TEST_NAME}")
-    endif ()
-    set (${TEST_UID} "${UID}" PARENT_SCOPE)
+      set ("${TEST_UID}" "${TOPLEVEL_PROJECT_NAMESPACE_CMAKE}.${TEST_NAME}" PARENT_SCOPE)
+    endif ()
   endfunction ()
 else ()
-  macro (basis_get_fully_qualified_test_uid TEST_UID TEST_NAME)
-    set (${TEST_UID} "${TEST_NAME}")
-  endmacro ()
+  function (basis_get_fully_qualified_test_uid TEST_UID TEST_NAME)
+    if (TEST_NAME MATCHES "^\\.+(.*)$")
+      set ("${TEST_UID}" "${CMAKE_MATCH_1}" PARENT_SCOPE)
+    else ()
+      set ("${TEST_UID}" "${TEST_NAME}" PARENT_SCOPE)
+    endif ()
+  endfunction ()
 endif ()
 
 # ----------------------------------------------------------------------------
@@ -1984,17 +1920,17 @@
 #                       the namespace of this project is returned.
 # @param [in]  TEST_UID Test UID/name.
 if (BASIS_USE_TARGET_UIDS)
-  macro (basis_get_test_namespace TEST_NS TEST_UID)
+  function (basis_get_test_namespace TEST_NS TEST_UID)
     if (TEST_UID MATCHES "^(.*)\\.")
-      set (${TEST_NS} "${CMAKE_MATCH_1}")
+      set (${TEST_NS} "${CMAKE_MATCH_1}" PARENT_SCOPE)
     else ()
-      set (${TEST_NS} "")
-    endif ()
-  endmacro ()
+      set (${TEST_NS} "" PARENT_SCOPE)
+    endif ()
+  endfunction ()
 else ()
-  macro (basis_get_test_namespace TEST_NS TEST_UID)
-    set ("${TEST_UID}" "")
-  endmacro ()
+  function (basis_get_test_namespace TEST_NS TEST_UID)
+    set ("${TEST_UID}" "" PARENT_SCOPE)
+  endfunction ()
 endif ()
 
 # ----------------------------------------------------------------------------
@@ -2010,17 +1946,17 @@
 #
 # @sa basis_get_test_uid()
 if (BASIS_USE_TARGET_UIDS)
-  macro (basis_get_test_name TEST_NAME TEST_UID)
+  function (basis_get_test_name TEST_NAME TEST_UID)
     if (TEST_UID MATCHES "([^.]+)$")
-      set (${TEST_NAME} "${CMAKE_MATCH_1}")
+      set (${TEST_NAME} "${CMAKE_MATCH_1}" PARENT_SCOPE)
     else ()
-      set (${TEST_NAME} "")
-    endif ()
-  endmacro ()
+      set (${TEST_NAME} "" PARENT_SCOPE)
+    endif ()
+  endfunction ()
 else ()
-  macro (basis_get_test_name TEST_NAME TEST_UID)
-    set ("${TEST_NAME}" "${TEST_UID}")
-  endmacro ()
+  function (basis_get_test_name TEST_NAME TEST_UID)
+    set ("${TEST_NAME}" "${TEST_UID}" PARENT_SCOPE)
+  endfunction ()
 endif ()
 
 # ----------------------------------------------------------------------------
@@ -2039,7 +1975,7 @@
     endif ()
   endforeach ()
   # invalid test name ?
-  if (NOT TEST_NAME MATCHES "^\\.?[a-zA-Z]([a-zA-Z0-9_+]|-)*$")
+  if (NOT TEST_NAME MATCHES "^\\.?[a-zA-Z]([a-zA-Z0-9_+.]|-)*$")
     message (FATAL_ERROR "Test name ${TEST_NAME} is invalid.\nChoose a test name "
                          " which only contains alphanumeric characters,"
                          " '_', '-', or '+', and starts with a letter.\n")
