##############################################################################
# @file  InstallationTools.cmake
# @brief CMake functions used for installation.
#
# Copyright (c) 2011, 2012 University of Pennsylvania. All rights reserved.<br />
# See http://www.rad.upenn.edu/sbia/software/license.html or COPYING file.
#
# Contact: SBIA Group <sbia-software at uphs.upenn.edu>
#
# @ingroup CMakeTools
##############################################################################

## @addtogroup CMakeUtilities
# @{


# ============================================================================
# Installation
# ============================================================================

# ----------------------------------------------------------------------------
## @brief Specify rules to run at install time.
#
# This function replaces CMake's
# <a href="http://www.cmake.org/cmake/help/cmake-2-8-docs.html#command:install">
# install()</a> command.
#
# @sa http://www.cmake.org/cmake/help/cmake-2-8-docs.html#command:install
#
# @ingroup CMakeAPI
function (basis_install)
  install (${ARGN})
endfunction ()

# ----------------------------------------------------------------------------
## @brief Install content of source directory excluding typical files.
#
# Files which are excluded are typical backup files, system files, files
# from revision control systems, and CMakeLists.txt files.
#
# Example:
# @code
# basis_install_directory("${INSTALL_DATA_DIR}")
# basis_install_directory(. "${INSTALL_DATA_DIR}")
# basis_install_directory("${CMAKE_CURRENT_SOURCE_DIR}" "${INSTALL_DATA_DIR}")
# basis_install_directory(images "${INSTALL_DATA_DIR}/images")
# @endcode
#
# @param [in] ARGN The first two arguments are extracted from the beginning
#                  of this list in the named order (without option name),
#                  and the remaining arguments are passed on to CMake's
#                  <a href="http://www.cmake.org/cmake/help/cmake-2-8-docs.html#command:install">
#                  <tt>install(DIRECTORY)</tt></a> command.
# @par
# <table border="0">
#   <tr>
#     @tp @b SOURCE @endtp
#     <td>Source directory. Defaults to current source directory
#         if only one argument, the @p DESTINATION, is given./td>
#   </tr>
#   <tr>
#     @tp @b DESTINATION @endtp
#     <td>Destination directory.</td>
#   </tr>
# </table>
#
# @sa http://www.cmake.org/cmake/help/cmake-2-8-docs.html#command:install
#
# @ingroup CMakeAPI
function (basis_install_directory)
  if (ARGC EQUAL 1)
    set (SOURCE      "${CMAKE_CURRENT_SOURCE_DIR}")
    set (DESTINATION "${ARGV0}")
    set (OPTIONS     "${ARGV}")
    list (REMOVE_AT OPTIONS 0)
  elseif (ARGC GREATER 1)
    set (SOURCE      "${ARGV0}")
    set (DESTINATION "${ARGV1}")
    set (OPTIONS     "${ARGV}")
    list (REMOVE_AT OPTIONS 0 1)
  else ()
    message (FATAL_ERROR "Too few arguments given!")
  endif ()
<<<<<<< HEAD
  get_filename_component (SOURCE "${SOURCE}" ABSOLUTE)
  if (NOT IS_DIRECTORY "${SOURCE}")
    message (FATAL_ERROR "Source path ${SOURCE} is not a directory path!")
  endif ()
=======
>>>>>>> 5a52b969
  basis_sanitize_for_regex (REGEX "${PROJECT_SOURCE_DIR}")
  if (IS_ABSOLUTE "${DESTINATION}")
    set (DESTINATION_ABSDIR "${DESTINATION}")
  else ()
    set (DESTINATION_ABSDIR "${INSTALL_PREFIX}/${DESTINATION}")
  endif ()
  if ("${DESTINATION_ABSDIR}" MATCHES "^${REGEX}")
    message (FATAL_ERROR "Installation directory ${DESTINATION_ABSDIR} is inside the project source tree!")
  endif ()
  install (
    DIRECTORY   "${SOURCE}/"
    DESTINATION "${DESTINATION}"
    ${OPTIONS}
    PATTERN     CMakeLists.txt EXCLUDE
    PATTERN     *~             EXCLUDE
    PATTERN     .svn           EXCLUDE
    PATTERN     .git           EXCLUDE
    PATTERN     .DS_Store      EXCLUDE
  )
endfunction ()

# ----------------------------------------------------------------------------
## @brief Add installation rule to create a symbolic link.
#
# Note that the installation rule will only be effective on a Unix-like
# system, i.e., one which supports the creation of a symbolic link.
#
# @param [in] OLD  The value of the symbolic link.
# @param [in] NEW  The name of the symbolic link.
#
# @returns Adds installation rule to create the symbolic link @p NEW.
#
# @ingroup CMakeAPI
function (basis_install_link OLD NEW)
  # Attention: CMAKE_INSTALL_PREFIX must be used instead of INSTALL_PREFIX.
  set (CMD_IN
    "
    set (OLD \"@OLD@\")
    set (NEW \"@NEW@\")

    if (NOT IS_ABSOLUTE \"\${OLD}\")
      set (OLD \"\$ENV{DESTDIR}\${CMAKE_INSTALL_PREFIX}/\${OLD}\")
    endif ()
    if (NOT IS_ABSOLUTE \"\${NEW}\")
      set (NEW \"\$ENV{DESTDIR}\${CMAKE_INSTALL_PREFIX}/\${NEW}\")
    endif ()

    if (IS_SYMLINK \"\${NEW}\")
      file (REMOVE \"\${NEW}\")
    endif ()

    if (EXISTS \"\${NEW}\")
      message (STATUS \"Skipping: \${NEW} -> \${OLD}\")
    else ()
      message (STATUS \"Installing: \${NEW} -> \${OLD}\")

      get_filename_component (SYMDIR \"\${NEW}\" PATH)

      file (RELATIVE_PATH OLD \"\${SYMDIR}\" \"\${OLD}\")

      if (NOT EXISTS \${SYMDIR})
        file (MAKE_DIRECTORY \"\${SYMDIR}\")
      endif ()

      execute_process (
        COMMAND \"${CMAKE_COMMAND}\" -E create_symlink \"\${OLD}\" \"\${NEW}\"
        RESULT_VARIABLE RETVAL
      )

      if (NOT RETVAL EQUAL 0)
        message (ERROR \"Failed to create (symbolic) link \${NEW} -> \${OLD}\")
      else ()
        list (APPEND CMAKE_INSTALL_MANIFEST_FILES \"\${NEW}\")
      endif ()
    endif ()
    "
  )

  string (CONFIGURE "${CMD_IN}" CMD @ONLY)
  install (CODE "${CMD}")
endfunction ()

# ----------------------------------------------------------------------------
## @brief Adds installation rules to create default symbolic links.
#
# This function creates for each main executable a symbolic link directly
# in the directory @c INSTALL_PREFIX/bin if @c INSTALL_SINFIX is TRUE and the
# software is installed on a Unix-like system, i.e., one which
# supports the creation of symbolic links.
#
# @returns Adds installation command for creation of symbolic links in the
#          installation tree.
function (basis_install_links)
  if (NOT UNIX)
    return ()
  endif ()

  # main executables
  basis_get_project_property (TARGETS PROPERTY TARGETS)
  foreach (TARGET_UID ${TARGETS})
    get_target_property (IMPORTED ${TARGET_UID} "IMPORTED")

    if (NOT IMPORTED)
      get_target_property (BASIS_TYPE ${TARGET_UID} "BASIS_TYPE")
      get_target_property (LIBEXEC    ${TARGET_UID} "LIBEXEC")
      get_target_property (TEST       ${TARGET_UID} "TEST")

      if (BASIS_TYPE MATCHES "EXECUTABLE" AND NOT LIBEXEC AND NOT TEST)
        get_target_property (SYMLINK_NAME ${TARGET_UID} "SYMLINK_NAME")
        if (NOT "${SYMLINK_NAME}" MATCHES "^none$|^None$|^NONE$")
          get_target_property (SYMLINK_PREFIX ${TARGET_UID} "SYMLINK_PREFIX")
          get_target_property (SYMLINK_SUFFIX ${TARGET_UID} "SYMLINK_SUFFIX")
          get_target_property (INSTALL_DIR    ${TARGET_UID} "RUNTIME_INSTALL_DIRECTORY")

          basis_get_target_location (OUTPUT_NAME ${TARGET_UID} NAME)

          if (NOT SYMLINK_NAME)
            set (SYMLINK_NAME "${OUTPUT_NAME}")
          endif ()
          if (SYMLINK_PREFIX)
            set (SYMLINK_NAME "${SYMLINK_PREFIX}${SYMLINK_NAME}")
          endif ()
          if (SYMLINK_SUFFIX)
            set (SYMLINK_NAME "${SYMLINK_NAME}${SYMLINK_SUFFIX}")
          endif ()

          # avoid creation of symbolic link if there would be a conflict with
          # the subdirectory in bin/ where the actual executables are installed
          if (INSTALL_SINFIX AND "${SYMLINK_NAME}" STREQUAL "${BASIS_INSALL_SINFIX}")
            message (STATUS \"Skipping: ${INSTALL_DIR}/${OUTPUT_NAME} -> ${INSTALL_PREFIX}/bin/${SYMLINK_NAME}\")
          else ()
            basis_install_link (
              "${INSTALL_DIR}/${OUTPUT_NAME}"
              "bin/${SYMLINK_NAME}"
            )
          endif ()
        endif ()
      endif ()
    endif ()
  endforeach ()
endfunction ()

# ============================================================================
# Deinstallation
# ============================================================================

# ----------------------------------------------------------------------------
## @brief Add uninstall target.
#
# @returns Adds the custom target @c uninstall and code to
#          <tt>cmake_install.cmake</tt> to install an uninstaller.
function (basis_add_uninstall)
  # add uninstall target
  configure_file (
    ${BASIS_MODULE_PATH}/cmake_uninstall.cmake.in
    ${PROJECT_BINARY_DIR}/cmake_uninstall.cmake
    @ONLY
  )
  add_custom_target (
    uninstall
    COMMAND ${CMAKE_COMMAND} -P "${PROJECT_BINARY_DIR}/cmake_uninstall.cmake"
    COMMENT "Uninstalling..."
  )
endfunction ()


## @}
# end of Doxygen group<|MERGE_RESOLUTION|>--- conflicted
+++ resolved
@@ -81,13 +81,6 @@
   else ()
     message (FATAL_ERROR "Too few arguments given!")
   endif ()
-<<<<<<< HEAD
-  get_filename_component (SOURCE "${SOURCE}" ABSOLUTE)
-  if (NOT IS_DIRECTORY "${SOURCE}")
-    message (FATAL_ERROR "Source path ${SOURCE} is not a directory path!")
-  endif ()
-=======
->>>>>>> 5a52b969
   basis_sanitize_for_regex (REGEX "${PROJECT_SOURCE_DIR}")
   if (IS_ABSOLUTE "${DESTINATION}")
     set (DESTINATION_ABSDIR "${DESTINATION}")
